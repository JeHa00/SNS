[tool.poetry]
name = "sns"
version = "0.1.0"
description = ""
authors = ["jeha00 <rudtls0611@naver.com>"]
readme = "README.md"

[tool.poetry.dependencies]
python = "^3.10"
fastapi = "^0.92.0"
sqlalchemy = "^2.0.4"
pymysql = "^1.0.2"
uvicorn = "^0.20.0"
python-jose = {extras = ["cryptography"], version = "^3.3.0"}
passlib = {extras = ["bcrypt"], version = "^1.7.4"}
pydantic = {extras = ["email"], version = "^1.10.5"}
emails = "^0.6"
jinja2 = "^3.1.2"
alembic = "^1.10.2"
add-trailing-comma = "^2.4.0"


[tool.poetry.group.test.dependencies]
pytest = "^7.2.1"
httpx = "^0.23.3"


[tool.pytest.ini_options]
markers = [
    "signup",
    "verify_email",
    "login",
    "reset_password",
    "change_password",
    "read_user",
    "update_user",
    "delete_user",
    "read_post",
    "read_posts",
    "create_post",
    "update_post",
    "delete_post",
<<<<<<< HEAD
    "get_comments_on_a_post",
    "get_comments_of_a_user",
    "create_comment",
    "update_comment",
    "delete_comment",
=======
    "read_likers",
    "read_likees",
    "like_post",
    "unlike_post",
>>>>>>> 8bbcc085
]


[tool.poetry.group.dev.dependencies]
black = "^23.1.0"
pre-commit = "^3.2.2"

[build-system]
requires = ["poetry-core"]
build-backend = "poetry.core.masonry.api"<|MERGE_RESOLUTION|>--- conflicted
+++ resolved
@@ -40,18 +40,15 @@
     "create_post",
     "update_post",
     "delete_post",
-<<<<<<< HEAD
+    "read_likers",
+    "read_likees",
+    "like_post",
+    "unlike_post",
     "get_comments_on_a_post",
     "get_comments_of_a_user",
     "create_comment",
     "update_comment",
     "delete_comment",
-=======
-    "read_likers",
-    "read_likees",
-    "like_post",
-    "unlike_post",
->>>>>>> 8bbcc085
 ]
 
 
