[tool.poetry]
name = "sns"
version = "0.1.0"
description = ""
authors = ["jeha00 <rudtls0611@naver.com>"]
readme = "README.md"

[tool.poetry.dependencies]
python = "^3.10"
fastapi = "^0.92.0"
sqlalchemy = "^2.0.4"
pymysql = "^1.0.2"
uvicorn = "^0.20.0"
python-jose = {extras = ["cryptography"], version = "^3.3.0"}
passlib = {extras = ["bcrypt"], version = "^1.7.4"}
pydantic = {extras = ["email"], version = "^1.10.5"}
emails = "^0.6"
jinja2 = "^3.1.2"
alembic = "^1.10.2"
<<<<<<< HEAD
httpx = "^0.23.3"
=======
>>>>>>> bcf14f41


[tool.poetry.group.test.dependencies]
pytest = "^7.2.1"


[tool.poetry.group.dev.dependencies]
black = "^23.1.0"

[build-system]
requires = ["poetry-core"]
build-backend = "poetry.core.masonry.api"<|MERGE_RESOLUTION|>--- conflicted
+++ resolved
@@ -17,10 +17,8 @@
 emails = "^0.6"
 jinja2 = "^3.1.2"
 alembic = "^1.10.2"
-<<<<<<< HEAD
 httpx = "^0.23.3"
-=======
->>>>>>> bcf14f41
+
 
 
 [tool.poetry.group.test.dependencies]
