[tool.poetry]
name = "sns"
version = "0.1.0"
description = ""
authors = ["jeha00 <rudtls0611@naver.com>"]
readme = "README.md"

[tool.poetry.dependencies]
python = "^3.10"
fastapi = "^0.92.0"
sqlalchemy = "^2.0.4"
pymysql = "^1.0.2"
uvicorn = "^0.20.0"
python-jose = {extras = ["cryptography"], version = "^3.3.0"}
passlib = {extras = ["bcrypt"], version = "^1.7.4"}
pydantic = {extras = ["email"], version = "^1.10.5"}
emails = "^0.6"
jinja2 = "^3.1.2"
alembic = "^1.10.2"


[tool.poetry.group.test.dependencies]
pytest = "^7.2.1"
httpx = "^0.23.3"


[tool.pytest.ini_options]
markers = [
    "signup",
    "verify_email",
    "login",
    "reset_password",
    "change_password",
    "read_user",
    "update_user",
    "delete_user",
    "read_post",
    "read_posts",
    "create_post",
    "update_post",
    "delete_post",
<<<<<<< HEAD
    "read_likers",
    "read_likees",
    "like_post",
    "unlike_post",
=======
    "read_followers",
    "read_followings",
    "follow_user",
    "unfollow_user"
>>>>>>> cacbdc51
]


[tool.poetry.group.dev.dependencies]
black = "^23.1.0"
pre-commit = "^3.2.2"

[build-system]
requires = ["poetry-core"]
build-backend = "poetry.core.masonry.api"<|MERGE_RESOLUTION|>--- conflicted
+++ resolved
@@ -34,22 +34,19 @@
     "read_user",
     "update_user",
     "delete_user",
+    "read_followers",
+    "read_followings",
+    "follow_user",
+    "unfollow_user",
     "read_post",
     "read_posts",
     "create_post",
     "update_post",
     "delete_post",
-<<<<<<< HEAD
     "read_likers",
     "read_likees",
     "like_post",
     "unlike_post",
-=======
-    "read_followers",
-    "read_followings",
-    "follow_user",
-    "unfollow_user"
->>>>>>> cacbdc51
 ]
 
 
