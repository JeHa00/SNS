from sqlalchemy import Column, Integer, TIMESTAMP, func
from sqlalchemy.orm import as_declarative, declared_attr


@as_declarative()
class Base:
    __name__: str

    @declared_attr
    def __tablename__(cls) -> str:
        return cls.__name__.lower()


class BaseMixin:
    id = Column(Integer, primary_key=True, index=True)
<<<<<<< HEAD
    created_at = Column(TIMESTAMP, default=func.now())
=======
    created_at = Column(
        TIMESTAMP,
        default=func.now(),
    )
>>>>>>> 370eb143
    updated_at = Column(
        TIMESTAMP,
        nullable=True,
        default=func.now(),
        onupdate=func.now(),
    )<|MERGE_RESOLUTION|>--- conflicted
+++ resolved
@@ -13,14 +13,10 @@
 
 class BaseMixin:
     id = Column(Integer, primary_key=True, index=True)
-<<<<<<< HEAD
-    created_at = Column(TIMESTAMP, default=func.now())
-=======
     created_at = Column(
         TIMESTAMP,
         default=func.now(),
     )
->>>>>>> 370eb143
     updated_at = Column(
         TIMESTAMP,
         nullable=True,
