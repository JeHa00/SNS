--- conflicted
+++ resolved
@@ -20,18 +20,6 @@
 
 @pytest.fixture(scope="function")
 def start_app() -> FastAPI:
-<<<<<<< HEAD
-    app = FastAPI()
-    app.include_router(users, tags=["Users"], prefix=settings.API_V1_STR)
-    app.include_router(posts, tags=["Posts"], prefix=settings.API_V1_STR)
-    # app.include_router(comments, tags=["Comments"], prefix=settings.API_V1_STR)
-    return app
-
-
-@pytest.fixture(scope="function")
-def app(start_app: FastAPI) -> Generator[FastAPI, Any, None]:
-=======
->>>>>>> 19a1686e
     """
     test db와 연결된 app을 생성하여 기존에 만들었던 router를 연결한다.
     """
