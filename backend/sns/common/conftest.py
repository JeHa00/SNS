from typing import Generator, Any
import pytest

from fastapi import FastAPI
from fastapi.testclient import TestClient
from sqlalchemy import create_engine
from sqlalchemy.orm import sessionmaker

from sns.common.config import settings
from sns.common.session import db
from sns.common.base import Base
from sns.users.controller import router as users
from sns.posts.controller import router as posts
<<<<<<< HEAD
from sns.comments.controller import router as comments
=======

# from sns.comments.controller import router as comments
>>>>>>> 8bbcc085

engine = create_engine(settings.get_test_db_url())
TestingSessionLocal = sessionmaker(autocommit=False, autoflush=False, bind=engine)


@pytest.fixture(scope="function")
<<<<<<< HEAD
def start_app() -> FastAPI:
    app = FastAPI()
    app.include_router(users, tags=["Users"], prefix=settings.API_V1_STR)
    app.include_router(posts, tags=["Posts"], prefix=settings.API_V1_STR)
    app.include_router(comments, tags=["Comments"], prefix=settings.API_V1_STR)
    return app


@pytest.fixture(scope="function")
def app(start_app: FastAPI) -> Generator[FastAPI, Any, None]:
=======
def start_app() -> Generator[FastAPI, Any, None]:
>>>>>>> 8bbcc085
    """
    test db와 연결된 app을 생성하여 기존에 만들었던 router를 연결한다.
    """
    app = FastAPI()
    app.include_router(users, tags=["Users"], prefix=settings.API_V1_PREFIX)
    app.include_router(posts, tags=["Posts"], prefix=settings.API_V1_PREFIX)
    # app.include_router(comments, tags=["Comments"], prefix=settings.API_V1_PREFIX)
    return app


@pytest.fixture(scope="function")
def app(start_app: FastAPI) -> Generator[FastAPI, Any, None]:
    """
    각 테스트 케이스마다 테스트용 database와 table을 새로 생성하고 삭제한다.
    """
    Base.metadata.create_all(bind=engine)
    yield start_app
    Base.metadata.drop_all(bind=engine)


@pytest.fixture(scope="function")
def db_session() -> Generator[TestingSessionLocal, Any, None]:
    """
    test db에 연결된 connection을 생성하고, session을 반환한다.
    """
    connection = engine.connect()
    transaction = connection.begin()
    session = TestingSessionLocal(bind=connection)
    yield session
    session.close()
    transaction.rollback()
    connection.close()


@pytest.fixture(scope="function")
def client(app: FastAPI, db_session: TestingSessionLocal):
    """
    테스트 전용 db fixture를 사용하는 FastAPI의 TestClient를 생성한다.
    테스트 전용 db를 사용하기 위해서 기존에 'get_db'를 오버라이딩하여 매 테스트 케이스마다 db_session을 호출한다.
    """

    def _get_test_db():
        try:
            yield db_session
        finally:
            pass

    app.dependency_overrides[db.get_db] = _get_test_db
    with TestClient(app) as client:
        yield client<|MERGE_RESOLUTION|>--- conflicted
+++ resolved
@@ -11,39 +11,21 @@
 from sns.common.base import Base
 from sns.users.controller import router as users
 from sns.posts.controller import router as posts
-<<<<<<< HEAD
 from sns.comments.controller import router as comments
-=======
-
-# from sns.comments.controller import router as comments
->>>>>>> 8bbcc085
 
 engine = create_engine(settings.get_test_db_url())
 TestingSessionLocal = sessionmaker(autocommit=False, autoflush=False, bind=engine)
 
 
 @pytest.fixture(scope="function")
-<<<<<<< HEAD
-def start_app() -> FastAPI:
-    app = FastAPI()
-    app.include_router(users, tags=["Users"], prefix=settings.API_V1_STR)
-    app.include_router(posts, tags=["Posts"], prefix=settings.API_V1_STR)
-    app.include_router(comments, tags=["Comments"], prefix=settings.API_V1_STR)
-    return app
-
-
-@pytest.fixture(scope="function")
-def app(start_app: FastAPI) -> Generator[FastAPI, Any, None]:
-=======
 def start_app() -> Generator[FastAPI, Any, None]:
->>>>>>> 8bbcc085
     """
     test db와 연결된 app을 생성하여 기존에 만들었던 router를 연결한다.
     """
     app = FastAPI()
     app.include_router(users, tags=["Users"], prefix=settings.API_V1_PREFIX)
     app.include_router(posts, tags=["Posts"], prefix=settings.API_V1_PREFIX)
-    # app.include_router(comments, tags=["Comments"], prefix=settings.API_V1_PREFIX)
+    app.include_router(comments, tags=["Comments"], prefix=settings.API_V1_PREFIX)
     return app
 
 
