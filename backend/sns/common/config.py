from pydantic import BaseSettings, SecretStr, AnyHttpUrl
from typing import List
import secrets
from sns.common.path import BASE_DIR


class Settings(BaseSettings):
    PJT_NAME: str = "SNS"
    API_V1_STR: str = "/api/v1"

    DB_USERNAME: str = "pjt"
    DB_PASSWORD: SecretStr = "a1s2d3f4"
    DB_HOST: str = "db.mysql"
    DB_PORT: int = "3306"
    DB_NAME: str = "sns"
<<<<<<< HEAD
    SQLALCHEMY_DATABASE_URI: str = (
=======
    SQLAlCHEMY_DATABASE_URI: str = (
>>>>>>> bcf14f41
        "mysql+pymysql://{username}:{pw}@{host}:{port}/{name}?charset=utf8mb4"
    )

    SECRET_KEY: str = secrets.token_urlsafe(32)
    SECRET_ALGORITHM: str = "HS256"
    ACCESS_TOKEN_EXPIRE_MINUTES: int = 30

    BACKEND_CORS_ORIGINS: List[AnyHttpUrl] = []

    SMTP_SERVER: str = "smtp.gmail.com"
    SMTP_TLS: str = True
    SMTP_PORT: int = 587 if SMTP_TLS else 465
    EMAIL_ADDR = "only.for.pjt@gmail.com"
    EMAIL_PASSWORD = "wngvlgolokntjpas"

<<<<<<< HEAD
    def get_test_db_url(self):
        db_username: str = "root"
        db_host: str = "0.0.0.0"
        db_name: str = "test"

        return self.SQLALCHEMY_DATABASE_URI.format(
            username=db_username,
            pw=self.DB_PASSWORD.get_secret_value(),
            host=db_host,
            port=self.DB_PORT,
            name=db_name,
        )

=======
>>>>>>> bcf14f41
    class config:
        env_file = BASE_DIR / "env"


settings = Settings()<|MERGE_RESOLUTION|>--- conflicted
+++ resolved
@@ -13,11 +13,8 @@
     DB_HOST: str = "db.mysql"
     DB_PORT: int = "3306"
     DB_NAME: str = "sns"
-<<<<<<< HEAD
+
     SQLALCHEMY_DATABASE_URI: str = (
-=======
-    SQLAlCHEMY_DATABASE_URI: str = (
->>>>>>> bcf14f41
         "mysql+pymysql://{username}:{pw}@{host}:{port}/{name}?charset=utf8mb4"
     )
 
@@ -33,7 +30,7 @@
     EMAIL_ADDR = "only.for.pjt@gmail.com"
     EMAIL_PASSWORD = "wngvlgolokntjpas"
 
-<<<<<<< HEAD
+
     def get_test_db_url(self):
         db_username: str = "root"
         db_host: str = "0.0.0.0"
@@ -47,8 +44,6 @@
             name=db_name,
         )
 
-=======
->>>>>>> bcf14f41
     class config:
         env_file = BASE_DIR / "env"
 
