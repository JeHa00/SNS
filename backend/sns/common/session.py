from fastapi import FastAPI
from sqlalchemy import create_engine
<<<<<<< HEAD
from sqlalchemy.orm import sessionmaker, close_all_sessions
=======
from sqlalchemy.orm import sessionmaker
>>>>>>> bcf14f41
import logging

from sns.common.config import settings


class SQLAlchemy:
    def __init__(self, app: FastAPI = None, **kwargs):
        self._engine = None
        self._session = None
        self._app = None
        if app is not None:
            self._app = app
            self.init_app(app=self._app, **kwargs)

    def init_app(self, app: FastAPI, **kwargs):
        """
        db 초기화 함수
        """
        self._engine = create_engine(
            settings.SQLALCHEMY_DATABASE_URI.format(
                username=settings.DB_USERNAME,
                pw=settings.DB_PASSWORD.get_secret_value(),
                host=settings.DB_HOST,
                port=settings.DB_PORT,
                name=settings.DB_NAME,
            )
        )

        self._session = sessionmaker(
            autocommit=False, autoflush=False, bind=self._engine
        )

        @app.on_event("startup")
        def startup():
            self._engine.connect()
            logging.info("DB connected")

        @app.on_event("shutdown")
        def shutdown():
<<<<<<< HEAD
            close_all_sessions()
=======
            self._session.close_all()
>>>>>>> bcf14f41
            self._engine.dispose()
            logging.info("DB disconnected")

    def get_db(self):
        """
        요청마다 DB 세션 유지하는 함수
        """
        if self._session is None:
            self.init_app(self._app)
        try:
            db_session = self._session()
            yield db_session
        finally:
            db_session.close()

    @property
    def session(self):
        return self.get_db

    @property
    def engine(self):
        return self._engine


db = SQLAlchemy()<|MERGE_RESOLUTION|>--- conflicted
+++ resolved
@@ -1,10 +1,7 @@
 from fastapi import FastAPI
 from sqlalchemy import create_engine
-<<<<<<< HEAD
 from sqlalchemy.orm import sessionmaker, close_all_sessions
-=======
-from sqlalchemy.orm import sessionmaker
->>>>>>> bcf14f41
+
 import logging
 
 from sns.common.config import settings
@@ -44,11 +41,7 @@
 
         @app.on_event("shutdown")
         def shutdown():
-<<<<<<< HEAD
             close_all_sessions()
-=======
-            self._session.close_all()
->>>>>>> bcf14f41
             self._engine.dispose()
             logging.info("DB disconnected")
 
