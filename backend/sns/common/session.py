--- conflicted
+++ resolved
@@ -1,10 +1,6 @@
 from fastapi import FastAPI
 from sqlalchemy import create_engine
 from sqlalchemy.orm import sessionmaker, close_all_sessions
-<<<<<<< HEAD
-
-=======
->>>>>>> 0c4b5352
 import logging
 
 from sns.common.config import settings
@@ -27,11 +23,13 @@
                 host=settings.DB_HOST,
                 port=settings.DB_PORT,
                 name=settings.DB_NAME,
-            )
+            ),
         )
 
         self._session = sessionmaker(
-            autocommit=False, autoflush=False, bind=self._engine
+            autocommit=False,
+            autoflush=False,
+            bind=self._engine,
         )
 
         @app.on_event("startup")
