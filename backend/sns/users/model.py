from sqlalchemy import Column, String, Boolean
from sqlalchemy.orm import relationship

from sns.common.base import Base, BaseMixin


class User(Base, BaseMixin):
    email = Column(String(50), unique=True)
    password = Column(String(200))
    name = Column(String(20), unique=True)
    profile_text = Column(String(300), nullable=True)
    profile_image_name = Column(String(50), nullable=True)
    profile_image_path = Column(String(200), nullable=True)
    verified = Column(Boolean, default=False)
    verification_code = Column(String(20), nullable=True, unique=True)

    posts = relationship("Post", back_populates="writer", cascade="all, delete-orphan")
<<<<<<< HEAD
    comments = relationship(
        "Comment", back_populates="writer", cascade="all, delete-orphan"
    )
=======
    liker = relationship(
        "PostLike",
        back_populates="who_like",
        cascade="all, delete-orphan",
    )

    def __repr__(self) -> str:
        return f"User(id={self.id}, email={self.email}, name={self.name})"
>>>>>>> 8bbcc085
<|MERGE_RESOLUTION|>--- conflicted
+++ resolved
@@ -15,17 +15,18 @@
     verification_code = Column(String(20), nullable=True, unique=True)
 
     posts = relationship("Post", back_populates="writer", cascade="all, delete-orphan")
-<<<<<<< HEAD
-    comments = relationship(
-        "Comment", back_populates="writer", cascade="all, delete-orphan"
-    )
-=======
+
     liker = relationship(
         "PostLike",
         back_populates="who_like",
         cascade="all, delete-orphan",
     )
 
+    comments = relationship(
+        "Comment",
+        back_populates="writer",
+        cascade="all, delete-orphan",
+    )
+
     def __repr__(self) -> str:
-        return f"User(id={self.id}, email={self.email}, name={self.name})"
->>>>>>> 8bbcc085
+        return f"User(id={self.id}, email={self.email}, name={self.name})"