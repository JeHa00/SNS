from sqlalchemy import Column, String, Boolean
from sqlalchemy.orm import relationship

from sns.common.base import Base, BaseMixin


class User(Base, BaseMixin):
    email = Column(String(50), nullable=False, unique=True)
    password = Column(String(200), nullable=False)
    name = Column(String(20), nullable=False, unique=True)
    profile_text = Column(String(300), nullable=True)
    profile_image_name = Column(String(50), nullable=True)
    profile_image_path = Column(String(200), nullable=True)
    verified = Column(Boolean, default=False)
    verification_code = Column(String(20), nullable=True, unique=True)
<<<<<<< HEAD
    posts = relationship("Post", back_populates="writer", cascade="all, delete-orphan")

    def __repr__(self) -> str:
        return f"User(id={self.id}, email={self.email}, name={self.name})"
=======

    posts = relationship("Post", back_populates="writer", cascade="all, delete-orphan")
    liker = relationship(
        "PostLike", back_populates="who_like", cascade="all, delete-orphan"
    )
>>>>>>> 10653308
<|MERGE_RESOLUTION|>--- conflicted
+++ resolved
@@ -13,15 +13,13 @@
     profile_image_path = Column(String(200), nullable=True)
     verified = Column(Boolean, default=False)
     verification_code = Column(String(20), nullable=True, unique=True)
-<<<<<<< HEAD
-    posts = relationship("Post", back_populates="writer", cascade="all, delete-orphan")
-
-    def __repr__(self) -> str:
-        return f"User(id={self.id}, email={self.email}, name={self.name})"
-=======
 
     posts = relationship("Post", back_populates="writer", cascade="all, delete-orphan")
     liker = relationship(
-        "PostLike", back_populates="who_like", cascade="all, delete-orphan"
+        "PostLike",
+        back_populates="who_like",
+        cascade="all, delete-orphan",
     )
->>>>>>> 10653308
+
+    def __repr__(self) -> str:
+        return f"User(id={self.id}, email={self.email}, name={self.name})"