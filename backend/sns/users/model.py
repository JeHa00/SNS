from sqlalchemy import Column, String, Boolean
from sqlalchemy.orm import relationship

from sns.common.base import Base, BaseMixin


class User(Base, BaseMixin):
    email = Column(String(50), nullable=False, unique=True)
    password = Column(String(200), nullable=False)
    name = Column(String(20), nullable=False, unique=True)
    profile_text = Column(String(300), nullable=True)
    profile_image_name = Column(String(50), nullable=True)
    profile_image_path = Column(String(200), nullable=True)
<<<<<<< HEAD
    verified = Column(Boolean, default=False)
    verification_code = Column(String(20), nullable=True, unique=True)
    posts = relationship("Post", back_populates="writer", cascade="all, delete-orphan")
=======
    verified = Column(Boolean, nullable=False, default=False)
    verification_code = Column(String(20), nullable=True, unique=True)

    def __repr__(self) -> str:
        return f"User(id={self.id}, email={self.email}, name={self.name})"
>>>>>>> 0c4b5352
<|MERGE_RESOLUTION|>--- conflicted
+++ resolved
@@ -11,14 +11,9 @@
     profile_text = Column(String(300), nullable=True)
     profile_image_name = Column(String(50), nullable=True)
     profile_image_path = Column(String(200), nullable=True)
-<<<<<<< HEAD
     verified = Column(Boolean, default=False)
     verification_code = Column(String(20), nullable=True, unique=True)
     posts = relationship("Post", back_populates="writer", cascade="all, delete-orphan")
-=======
-    verified = Column(Boolean, nullable=False, default=False)
-    verification_code = Column(String(20), nullable=True, unique=True)
 
     def __repr__(self) -> str:
-        return f"User(id={self.id}, email={self.email}, name={self.name})"
->>>>>>> 0c4b5352
+        return f"User(id={self.id}, email={self.email}, name={self.name})"