--- conflicted
+++ resolved
@@ -15,7 +15,6 @@
     profile_text = Column(String(300), nullable=True)
     profile_image_name = Column(String(50), nullable=True)
     profile_image_path = Column(String(200), nullable=True)
-<<<<<<< HEAD
     verified = Column(Boolean, default=False)
     verification_code = Column(String(20), nullable=True, unique=True)
 
@@ -23,9 +22,6 @@
     liker = relationship(
         "PostLike", back_populates="who_like", cascade="all, delete-orphan"
     )
-=======
-
-    posts = relationship("Post", back_populates="writer", cascade="all, delete-orphan")
 
     from_user = relationship(
         "Follow",
@@ -62,5 +58,4 @@
             f"Follow(id={self.id}, "
             f"following_id={self.following_id}, "
             f"follower_id={self.follower_id})"
-        )
->>>>>>> cacbdc51
+        )