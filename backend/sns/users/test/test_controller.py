--- conflicted
+++ resolved
@@ -29,13 +29,8 @@
     )
     result_message = response.json()["detail"]
 
-<<<<<<< HEAD
-    assert response.status_code == status.HTTP_403_FORBIDDEN
-    assert result_message == "인증 완료되지 못한 이메일입니다. 먼저 이메일 인증을 완료하세요."
-=======
     assert response.status_code == status.HTTP_401_UNAUTHORIZED
     assert result_msg == "인증 완료되지 못한 이메일입니다. 먼저 이메일 인증을 완료하세요."
->>>>>>> fd4536a1
 
 
 @pytest.mark.signup
@@ -55,13 +50,9 @@
     response = client.post(f"{settings.API_V1_PREFIX}/signup", json=signup_data)
     result_message = response.json()["detail"]
 
-<<<<<<< HEAD
-    assert response.status_code == status.HTTP_403_FORBIDDEN
-    assert result_message == "이미 인증된 이메일입니다."
-=======
     assert response.status_code == status.HTTP_400_BAD_REQUEST
     assert result_msg == "이미 인증된 이메일입니다."
->>>>>>> fd4536a1
+
 
 
 @pytest.mark.verify_email
@@ -113,14 +104,8 @@
     )
     result_message = response.json()["detail"]
 
-<<<<<<< HEAD
-    assert response.status_code == status.HTTP_403_FORBIDDEN
-    assert result_message == "인증 완료되지 못한 이메일입니다. 먼저 이메일 인증을 완료하세요."
-=======
     assert response.status_code == status.HTTP_401_UNAUTHORIZED
     assert result_msg == "인증 완료되지 못한 이메일입니다. 먼저 이메일 인증을 완료하세요."
->>>>>>> fd4536a1
-
 
 @pytest.mark.login
 def test_login_if_login_information_is_wrong(client: TestClient, fake_user: Dict):
@@ -178,13 +163,8 @@
     response = client.patch(f"{settings.API_V1_PREFIX}/password-reset", json=user.email)
     result_message = response.json()["detail"]
 
-<<<<<<< HEAD
-    assert response.status_code == status.HTTP_403_FORBIDDEN
-    assert result_message == "인증 완료되지 못한 이메일입니다. 먼저 이메일 인증을 완료하세요."
-=======
     assert response.status_code == status.HTTP_401_UNAUTHORIZED
     assert result_msg == "인증 완료되지 못한 이메일입니다. 먼저 이메일 인증을 완료하세요."
->>>>>>> fd4536a1
 
 
 @pytest.mark.reset_password
@@ -379,13 +359,9 @@
     result_message = response.json()["detail"]
 
     assert current_user_email != email_of_not_authorized_user
-<<<<<<< HEAD
-    assert response.status_code == status.HTTP_401_UNAUTHORIZED
-    assert result_message == "수정할 권한이 없습니다."
-=======
     assert response.status_code == status.HTTP_403_FORBIDDEN
     assert result_msg == "수정할 권한이 없습니다."
->>>>>>> fd4536a1
+
 
 
 @pytest.mark.update_user
@@ -429,13 +405,9 @@
     )
     result_message = response.json()["detail"]
 
-<<<<<<< HEAD
-    assert response.status_code == status.HTTP_401_UNAUTHORIZED
-    assert result_message == "삭제할 권한이 없습니다."
-=======
     assert response.status_code == status.HTTP_403_FORBIDDEN
     assert result_msg == "삭제할 권한이 없습니다."
->>>>>>> fd4536a1
+
 
 
 @pytest.mark.delete_user
