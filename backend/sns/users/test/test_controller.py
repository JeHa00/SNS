--- conflicted
+++ resolved
@@ -29,13 +29,9 @@
     )
     result_message = response.json()["detail"]
 
-<<<<<<< HEAD
     assert response.status_code == status.HTTP_403_FORBIDDEN
     assert result_message == "인증 완료되지 못한 이메일입니다. 먼저 이메일 인증을 완료하세요."
-=======
-    assert response.status_code == status.HTTP_401_UNAUTHORIZED
-    assert result_msg == "인증 완료되지 못한 이메일입니다. 먼저 이메일 인증을 완료하세요."
->>>>>>> f8f5df98
+
 
 
 @pytest.mark.signup
@@ -55,13 +51,9 @@
     response = client.post(f"{settings.API_V1_PREFIX}/signup", json=signup_data)
     result_message = response.json()["detail"]
 
-<<<<<<< HEAD
+
     assert response.status_code == status.HTTP_403_FORBIDDEN
     assert result_message == "이미 인증된 이메일입니다."
-=======
-    assert response.status_code == status.HTTP_400_BAD_REQUEST
-    assert result_msg == "이미 인증된 이메일입니다."
->>>>>>> f8f5df98
 
 
 @pytest.mark.verify_email
@@ -113,13 +105,9 @@
     )
     result_message = response.json()["detail"]
 
-<<<<<<< HEAD
     assert response.status_code == status.HTTP_403_FORBIDDEN
     assert result_message == "인증 완료되지 못한 이메일입니다. 먼저 이메일 인증을 완료하세요."
-=======
-    assert response.status_code == status.HTTP_401_UNAUTHORIZED
-    assert result_msg == "인증 완료되지 못한 이메일입니다. 먼저 이메일 인증을 완료하세요."
->>>>>>> f8f5df98
+
 
 
 @pytest.mark.login
@@ -178,13 +166,9 @@
     response = client.patch(f"{settings.API_V1_PREFIX}/password-reset", json=user.email)
     result_message = response.json()["detail"]
 
-<<<<<<< HEAD
     assert response.status_code == status.HTTP_403_FORBIDDEN
     assert result_message == "인증 완료되지 못한 이메일입니다. 먼저 이메일 인증을 완료하세요."
-=======
-    assert response.status_code == status.HTTP_401_UNAUTHORIZED
-    assert result_msg == "인증 완료되지 못한 이메일입니다. 먼저 이메일 인증을 완료하세요."
->>>>>>> f8f5df98
+
 
 
 @pytest.mark.reset_password
@@ -379,13 +363,8 @@
     result_message = response.json()["detail"]
 
     assert current_user_email != email_of_not_authorized_user
-<<<<<<< HEAD
     assert response.status_code == status.HTTP_401_UNAUTHORIZED
     assert result_message == "수정할 권한이 없습니다."
-=======
-    assert response.status_code == status.HTTP_403_FORBIDDEN
-    assert result_msg == "수정할 권한이 없습니다."
->>>>>>> f8f5df98
 
 
 @pytest.mark.update_user
@@ -429,13 +408,9 @@
     )
     result_message = response.json()["detail"]
 
-<<<<<<< HEAD
     assert response.status_code == status.HTTP_401_UNAUTHORIZED
     assert result_message == "삭제할 권한이 없습니다."
-=======
-    assert response.status_code == status.HTTP_403_FORBIDDEN
-    assert result_msg == "삭제할 권한이 없습니다."
->>>>>>> f8f5df98
+
 
 
 @pytest.mark.delete_user
