from datetime import datetime, timedelta
import secrets

from fastapi import HTTPException, Depends, status
from fastapi.security import OAuth2PasswordBearer
from starlette.background import BackgroundTasks
from passlib.context import CryptContext
from sqlalchemy.orm import Session
from jose import jwt, JWTError

from sns.common.config import settings
from sns.common.session import db
from sns.users.repositories.email_client import email_client
from sns.users.repositories.db import user_crud
from sns.users.model import User
from sns.users import schema


class UserService:
    __pwd_context = CryptContext(schemes=["bcrypt"], deprecated="auto")
    __oauth2_scheme = OAuth2PasswordBearer(tokenUrl=f"{settings.API_V1_PREFIX}/token")

    USER_NOT_FOUND_ERROR = HTTPException(status_code=404, detail="해당되는 유저를 찾을 수 없습니다.")

    def get_pwd_context(
        cls,
    ) -> CryptContext:
        """클래스 변수에 직접 접근하기보다는 클래스 메서드를 통해 pwd_context 를 얻는다.

        Returns:
            CryptContext: 암호화된 패스워드를 얻거나, 암호화된 패스워드와 일반 패스워드의 일치 유무를 확인할 때 사용하기 위해 반환
        """
        return cls.__pwd_context

    def create_access_token(
        self,
        data: dict,
        expires: timedelta | None = None,
    ) -> str:
        """주어진 데이터를 바탕으로 access token을 생성한다.

        Args:
            data (dict): 로그인 시 입력되는 이메일 객체 정보를 의미
            expires (Optional): 토큰 유효기간 정보. Defaults to None.

        Returns:
            Token: 생성된 jwt을 반환
        """
        to_encode = data.copy()
        if expires:
            expire = datetime.utcnow() + expires
        else:
            expire = datetime.utcnow() + timedelta(
                minutes=settings.ACCESS_TOKEN_EXPIRE_MINUTES,
            )
        to_encode.update({"exp": expire})
        encoded_jwt = jwt.encode(
            to_encode,
            settings.SECRET_KEY,
            algorithm=settings.SECRET_ALGORITHM,
        )
        return encoded_jwt

    def verify_password(
        cls,
        plain_password: str,
        hashed_password: str,
    ) -> bool:
        """plain_password가 암호화되었을 때 hashed_password와 일치하는지 판단한다.

        Args:
            - plain_password (str): 로그인 시 입력하는 패스워드
            - hashed_password (str): db에 저장된 해쉬화된 패스워드

        Raises:
            - HTTPException (400 BAD REQUEST): 일치하지 않을 경우 발생하는 에러

        Returns:
            - bool: 일치 유무를 반환
        """
        if cls.get_pwd_context().verify(
            plain_password,
            hashed_password,
        ):
            return True
        else:
            raise HTTPException(
                status_code=400,
                detail="입력한 비밀번호가 기존 비밀번호와 일치하지 않습니다.",
            )

    def get_password_hash(
        cls,
        password: str,
    ) -> str:
        """암호화된 패스워드를 얻는다.

        Args:
            - password (str): 암호화할 패스워드

        Returns:
            - str: 암호화된 패스워드
        """
        return cls.get_pwd_context().hash(
            password,
        )

    def is_verified(
        self,
        user: User,
    ) -> bool:
        """user의 이메일 인증 여부를 확인한다.

        Args:
            - user (User): user 정보

        Raises:
            - HTTPException (401 UNAUTHORIZED): 등록은 되었지만 이메일 인증이 미완료 상태인 경우

        Returns:
            - bool: user의 verified 값
        """
        if not user.verified:
            raise HTTPException(
                status_code=status.HTTP_401_UNAUTHORIZED,
                detail="인증 완료되지 못한 이메일입니다. 먼저 이메일 인증을 완료하세요.",
            )

        return user.verified

    def send_verification_email(
        self,
        db: Session,
        email: str,
        background_tasks: BackgroundTasks,
    ) -> None:
        """입력 받은 email 주소로 이메일 인증 메일을 보낸다.

        Args:
            - db (Session): db session
            - email (str): 회원가입 시 입력한 이메일 주소

        Raises:
            - HTTPException (500): 이메일 전송과정에서 문제 발생 시 등록한 유저 삭제와 에러를 일으킨다.
        """
        try:
            code = secrets.token_urlsafe(10)  # verification_code의 최소 길이 10
            new_user = self.get_user(
                db,
                email=email,
            )
            self.update(
                db,
                user=new_user,
                data_to_be_updated={"verification_code": code},
            )
            url = (
                f"http://0.0.0.0:8000{settings.API_V1_PREFIX}/verification-email/{code}"
            )
            data = {"email_to": email, "url": url}
            background_tasks.add_task(email_client.send_new_account_email, **data)
        except Exception:
            user_crud.remove(
                db,
                new_user,
            )
            raise HTTPException(
                status_code=status.HTTP_500_INTERNAL_SERVER_ERROR,
                detail="이메일 발송 과정에서 에러가 발생했습니다. 다시 회원가입 정보를 입력하세요",
            )

    def send_password_reset_email(
        self,
        db: Session,
        email: str,
        background_tasks: BackgroundTasks,
    ) -> None:
        """입력 받은 email 주소로 임시 비밀번호를 발송한다.

        Args:
            - db (Session): db session
            - email (str): 회원가입 시 입력한 이메일 주소

        Raises:
            - HTTPException (500 INTERNAL SERVER ERROR): 이메일 전송과정에서 문제가 생기면 에러를 발생시킨다.
        """
        try:
            temporary_password = secrets.token_urlsafe(8)  # 패스워드의 최소 길이 8
            selected_user = self.get_user(
                db,
                email=email,
            )
            hashed_password = self.get_password_hash(temporary_password)

            self.update(
                db,
                user=selected_user,
                data_to_be_updated={"password": hashed_password},
            )

            data = {"email_to": email, "password": temporary_password}
            background_tasks.add_task(
                email_client.send_reset_password_email,
                **data,
            )
        except Exception:
            raise HTTPException(
                status_code=status.HTTP_500_INTERNAL_SERVER_ERROR,
                detail="이메일 발송 과정에서 에러가 발생했습니다. 다시 시도하세요.",
            )

    @staticmethod
    def get_current_user(
        db: Session = Depends(db.get_db),
        token: schema.Token = Depends(__oauth2_scheme),
    ) -> User:
        """발급했던 Token으로부터 user 정보를 가져온다.

        Args:
            - db (Session): db session
            - token (Token, optional): 발급받은 token 정보

        Raises:
            - HTTPException (401 UNAUTHORIZED): 다음 두 가지 경우에 발생한다.
                - decoding 작업 시 발생되는 JWT error
                - jwt로부터 얻은 email 정보로 유저 조회 시 없을 경우 발생되는 에러

        Returns:
            User: jwt로부터 얻은 유저 정보
        """
        credentials_exception = HTTPException(
            status_code=status.HTTP_401_UNAUTHORIZED,
            detail="Could not validate credentials",
            headers={"WWW-Authenticate": "Bearer"},
        )
        try:
            payload = jwt.decode(
                token,
                settings.SECRET_KEY,
                settings.SECRET_ALGORITHM,
            )
            email: str = payload.get("sub")
            if email is None:
                raise credentials_exception
        except JWTError:
            raise credentials_exception

        user = user_crud.get_user(
            db,
            email=email,
        )

        if user is None:
            raise credentials_exception

        return user

    @staticmethod
    def get_current_user_verified(
        current_user: User = Depends(get_current_user),
    ) -> str:
        """인증된 현재 유저 정보를 반환한다.

        Args:
            - current_user (Depends): 현재 유저 정보

        Raises:
            - HTTPException (401 UNAUTHORIZED): 등록은 되었지만 이메일 인증이 미완료 상태인 경우

        Returns:
            - str: 인증된 user의 email 정보
        """

        if not current_user.verified:
            raise HTTPException(
                status_code=status.HTTP_401_UNAUTHORIZED,
                detail="인증 완료되지 못한 이메일입니다. 먼저 이메일 인증을 완료하세요.",
            )

        return current_user

    def get_user(
        self,
        db: Session,
        email: str = None,
        user_id: int = None,
        verification_code: str = None,
        password: str = None,
    ) -> User:
        """입력 받은 정보를 UserDB class에 전달하여 유저 정보를 조회한다.
            email, user_id, verification_code 중 하나의 정보를 받으면 이 정보를 토대로 유저 정보를 조회한다.
            추가로 password 정보까지 포함하여 2개의 key 값을 입력받을 경우,
            위 3가지 정보를 토대로 조회된 user가 해당 password 정보를 가지고 있는지 확인한다.

        Args:
            - db (Session): db session
            - email (str): email 정보
            - user_id (int): user id 정보
            - verification_code (str): 인증 코드 정보
            - password (str): user의 password 정보

        Returns:
            - User: 조회된 user 객체
        """

        # 받은 정보를 통해 user 조회
        if email is not None:
            user = user_crud.get_user(
                db,
                email=email,
            )
        elif user_id is not None:
            user = user_crud.get_user(
                db,
                user_id=user_id,
            )
        else:
            user = user_crud.get_user(
                db,
                verification_code=verification_code,
            )

        if password is not None:
            # 조회된 user의 비밀번호 정보와 입력받은 password 정보와 일치하는지 확인
            if self.verify_password(
                password,
                user.password,
            ):
                return user
        else:
            return user

    def create(
        self,
        db: Session,
        data_for_signup: dict,
    ) -> User:
        """data_for_signup로 받은 정보를 UserDB class에 전달하여 새로운 user를 생성한다.
            user 생성 시 패스워드는 암호화하여 저장하기 위해 암호화된 패스워드로 변경한 후 infrastructure layer에 전달한다.

        Args:
            - db (Session): db session
            - data_for_signup (schema.UserCreate): 등록할 user의 가입 정보

        Raises:
<<<<<<< HEAD
            HTTPException (500 INTERNAL SERVER ERROR): user 등록 실패 시
=======
            - HTTPException (500 INTERNAL SERVER ERROR): user 등록 과정에서 문제가 생기면 에러를 발생시킨다.
>>>>>>> 6480c450

        Returns:
            - User: 생성된 user 객체
        """
        # password 암호화
        data_for_signup["password"] = self.get_password_hash(
            data_for_signup.get("password"),
        )

        data_for_signup.pop("password_confirm")  # password_confirm key 제거
        data_for_signup[
            "name"
        ] = f"user-{secrets.token_urlsafe(8)}"  # minimum name length

        try:
            new_user = user_crud.create(db, **data_for_signup)
            return new_user
        except Exception:
            raise HTTPException(
                status_code=status.HTTP_500_INTERNAL_SERVER_ERROR,
                detail="계정 생성에 실패했습니다.",
            )

    def update(
        self,
        db: Session,
        user: User,
        data_to_be_updated: dict,
    ) -> User:
        """user 정보와 업데이트할 정보를 UserDB class에 전달하여 해당 user 정보를 수정한다.

        Args:
            - db (Session): db session
            - user (User): user 정보
            - data_to_be_updated (dict): 해당 user의 변경될 정보

        Raises:
<<<<<<< HEAD
            HTTPException (500 INTERNAL SERVER ERROR): user 정보 변경 실패 시
=======
            - HTTPException (500): user 정보 변경 과정에서 문제가 발생할 경우

>>>>>>> 6480c450
        Returns:
            - User: 수정된 user 객체
        """
        try:
            updated_user = user_crud.update(
                db,
                user,
                **data_to_be_updated,
            )
            return updated_user
        except Exception:
            raise HTTPException(
                status_code=status.HTTP_500_INTERNAL_SERVER_ERROR,
                detail="계정 정보 변경에 실패하였습니다.",
            )

    def remove(
        self,
        db: Session,
        user_to_be_deleted: User | int,
    ) -> dict:
        """삭제할 user의 id 또는 User 객체 정보를 UserDB class에 전달하여 해당 user 정보를 삭제한다.

        Args:
            - db (Session): db session
            - user_to_be_deleted (User | int): 삭제될 user 정보

        Raises:
<<<<<<< HEAD
            HTTPException (500 INTERNAL SERVER ERROR): user 정보 삭제 실패 시
=======
            - HTTPException (500): user 정보 삭제 과정에서 문제가 생기면 에러를 발생시킨다.
>>>>>>> 6480c450

        Returns:
            - dict: 작업 성공 메세지
        """
        try:
            user_crud.remove(
                db,
                user_to_be_deleted=user_to_be_deleted,
            )
            return {"status": "success"}
        except Exception:
            raise HTTPException(
                status_code=status.HTTP_500_INTERNAL_SERVER_ERROR,
                detail="계정 삭제를 실패하였습니다.",
            )

    def signup(
        self,
        db: Session,
        background_tasks: BackgroundTasks,
        data_for_signup: dict,
    ) -> None:
        """email과 password로 새 user를 등록한다.

        Args:
            - data_for_signup (schema.UserCreate) : 등록할 email과 password 정보

        Raises:
            - HTTPException (400 BAD REQUEST): 이미 인증된 이메일인 경우
            - HTTPException (401 UNAUTHORIZED): 등록은 되었지만 이메일 인증이 미완료 상태인 경우
            - HTTPException (500 INTERNAL SERVER ERROR): 다음 2가지 경우에 발생한다.
                - 유저 생성에 실패할 경우
                - 이메일 인증을 위한 이메일 발송에 실패할 경우
        """
        user = self.get_user(
            db,
            email=data_for_signup.get("email"),
        )

        if user and self.is_verified(user):
            raise HTTPException(
                status_code=400,
                detail="이미 인증된 이메일입니다.",
            )

        self.create(
            db,
            data_for_signup,
        )  # 미인증 유저 생성

        # 이메일 인증 메일 발송하기
        self.send_verification_email(
            db,
            email=data_for_signup.get("email"),
            background_tasks=background_tasks,
        )

    def verify_email(
        self,
        db: Session,
        code: str,
    ) -> None:
        """code 정보를 받아 user를 조회하여 해당 user의 인증 상태를 True로 바꾼다.

        Args:
          - code (str) : url에 담겨진 인증 code 정보

        Raises:
            - HTTPException (404 NOT FOUND): 다음 경우에 발생한다.
                - verification code가 code 값과 일치하는 user를 찾지 못한 경우
            - HTTPException (500 INTERNAL SERVER ERROR): 인증 상태값 변경에 실패한 경우
        """
        user = self.get_user(
            db,
            verification_code=code,
        )

        if not user:
            raise self.USER_NOT_FOUND_ERROR

        self.update(
            db,
            user=user,
            data_to_be_updated={"verified": True},
        )

    def login(
        self,
        db: Session,
        email: str,
        password: str,
    ) -> str:
        """login 정보를 입력하면 access token을 발행한다.

        Args:
        - email: 로그인 시 입력한 email
        - password: 로그인 시 입력한 password

        Raises:
        - HTTPException (400 BAD REQUEST): 입력한 비밀번호가 회원가입 시 입력한 비밀번호와 다른 경우
        - HTTPException (401 UNAUTHORIZED): 등록은 되었지만 이메일 인증이 미완료 상태인 경우
        - HTTPException (404 NOT FOUND): email에 해당하는 user를 찾지 못한 경우

        Returns:
        - str: 생성된 access token을 반환
        """
        user = self.get_user(
            db,
            email=email,
            password=password,
        )

        if not user:
            raise self.USER_NOT_FOUND_ERROR

        if self.is_verified(user):
            access_token = self.create_access_token({"sub": email})
            return access_token

    def reset_password(
        self,
        db: Session,
        email: str,
        background_task: BackgroundTasks,
    ) -> None:
        """로그인 시 비밀번호를 잊었을 때, 입력한 이메일 주소로 임시 비밀번호를 보낸다.

        Args:
        - email: 로그인 시 입력한 이메일 주소

        Raises:
        - HTTPException (401 UNAUTHORIZED): 등록은 되었지만 이메일 인증이 미완료 상태인 경우
        - HTTPException (404 NOT FOUND): email에 해당하는 user를 찾지 못한 경우
        - HTTPException (500 INTERNAL SERVER ERROR): 다음 경우에 발생한다.
            - 비밀번호 초기화를 위한 이메일 발송에 실패했을 때
        """
        user = self.get_user(
            db,
            email=email,
        )

        if not user:
            raise self.USER_NOT_FOUND_ERROR

        if self.is_verified(user):
            self.send_password_reset_email(
                db,
                email,
                background_task,
            )

    def change_password(
        self,
        db: Session,
        email: str,
        current_password: str,
        new_password: str,
    ) -> None:
        """임시 비밀번호로 로그인 후, 다른 패스워드로 변경한다.
            기존 패스워드 정보가 현재 유저의 패스워드 정보와 일치하면 새로운 패스워드로 변경한다.
            일치하지 않으면 변경하지 않는다.

        Args:
        - email (str): 유저의 email 정보
        - current_password: 현재 패스워드
        - new_password: 새 패스워드

        Raises:
        - HTTPException (400 BAD REQUEST): 입력한 비밀번호가 회원가입 시 입력한 비밀번호와 다른 경우
        - HTTPException (401 UNAUTHORIZED): 등록은 되었지만 이메일 인증이 미완료 상태인 경우
        - HTTPException (404 NOT FOUND): email에 해당하는 user를 찾지 못한 경우
        - HTTPException (500 INTERNAL SERVER ERROR): 비밀번호 변경에 실패한 경우
        """
        user = self.get_user(
            db,
            email=email,
        )

        if not user:
            raise self.USER_NOT_FOUND_ERROR

        if self.verify_password(
            current_password,
            user.password,
        ):
            hashed_password = self.get_password_hash(new_password)
            self.update(
                db,
                user,
                {"password": hashed_password},
            )

    def read_user(
        self,
        db: Session,
        user_id: int,
        email: str,
    ) -> schema.UserRead:
        """user_id가 current_user와의 일치 유무에 따라 다른 user 정보를 반환한다.
        - user_id가 current_user와 동일하면 email을 포함한 current_user의 정보를 전달한다.
        - user_id와 current_user가 다르면 user_id에 해당되는 name과 profile text를 전달한다.


        Args:
        - user_id (int): db에 저장된 user id
        - email (str): 유저의 email 정보

        Raises:
        - HTTPException (401 UNAUTHORIZED): 등록은 되었지만 이메일 인증이 미완료 상태인 경우
        - HTTPException (404 NOT FOUND): email에 해당하는 user를 찾지 못할 때 발생

        Returns:
        - User or dict: 유저 정보
        """
        selected_user = self.get_user(
            db,
            user_id=user_id,
        )

        if not selected_user:
            raise self.USER_NOT_FOUND_ERROR

        if selected_user:
            if selected_user.email == email:
                return schema.UserRead(
                    email=selected_user.email,
                    name=selected_user.name,
                    profile_text=selected_user.profile_text,
                )
            else:
                return schema.UserRead(
                    name=selected_user.name,
                    profile_text=selected_user.profile_text,
                )

    def update_user(
        self,
        db: Session,
        user_id: int,
        email: str,
        data_to_be_updated: dict,
    ) -> User:
        """user_id와 현재 user id와 같으면 유저 자신의 정보를 수정한다.

        Args:
        - user_id (int): db에 저장된 user id
        - email (str): token에서 가져온 현재 유저의 email 정보
        - data_to_be_updated (dict): 업데이트할 user 정보

        Raises:
        - HTTPException (403 FORBIDDEN): 수정 권한이 없는 경우
        - HTTPException (404 NOT FOUND): email에 해당하는 user를 찾지 못한 경우
        - HTTPException (500 INTERNAL SERVER ERROR): 유저 정보 변경에 실패한 경우

        Returns:
        - User: 변경된 user 정보를 반환
        """
        selected_user = self.get_user(
            db,
            user_id=user_id,
        )

        if not selected_user:
            raise self.USER_NOT_FOUND_ERROR

        if selected_user.email == email:
            updated_user = self.update(
                db,
                selected_user,
                data_to_be_updated,
            )
            return updated_user
        else:
            raise HTTPException(
                status_code=status.HTTP_403_FORBIDDEN,
                detail="수정할 권한이 없습니다.",
            )

    def delete_user(
        self,
        db: Session,
        user_id: int,
        email: str,
    ) -> None:
        """user_id와 현재 user id와 같으면 유저 자신의 계정을 삭제한다.

        Args:
        - user_id (int): db에 저장된 user id
        - email (str): 유저의 이메일 정보

        Raises:
        - HTTPException (403 FORBIDDEN): 삭제 권한이 없는 경우
        - HTTPException (404 NOT FOUND): email에 해당하는 user를 찾지 못한 경우
        - HTTPException (500 INTERNAL SERVER ERROR): 유저 정보 삭제에 실패한 경우
        """
        selected_user = self.get_user(
            db,
            user_id=user_id,
        )

        if not selected_user:
            raise self.USER_NOT_FOUND_ERROR

        if selected_user.email == email:
            self.remove(
                db,
                selected_user,
            )
        else:
            raise HTTPException(
                status_code=status.HTTP_403_FORBIDDEN,
                detail="삭제할 권한이 없습니다.",
            )


user_service = UserService()<|MERGE_RESOLUTION|>--- conflicted
+++ resolved
@@ -226,7 +226,7 @@
                 - jwt로부터 얻은 email 정보로 유저 조회 시 없을 경우 발생되는 에러
 
         Returns:
-            User: jwt로부터 얻은 유저 정보
+            - User: jwt로부터 얻은 유저 정보
         """
         credentials_exception = HTTPException(
             status_code=status.HTTP_401_UNAUTHORIZED,
@@ -262,13 +262,13 @@
         """인증된 현재 유저 정보를 반환한다.
 
         Args:
-            - current_user (Depends): 현재 유저 정보
+           - current_user (Depends): 현재 유저 정보
 
         Raises:
             - HTTPException (401 UNAUTHORIZED): 등록은 되었지만 이메일 인증이 미완료 상태인 경우
 
         Returns:
-            - str: 인증된 user의 email 정보
+           - str: 인증된 user의 email 정보
         """
 
         if not current_user.verified:
@@ -343,11 +343,7 @@
             - data_for_signup (schema.UserCreate): 등록할 user의 가입 정보
 
         Raises:
-<<<<<<< HEAD
-            HTTPException (500 INTERNAL SERVER ERROR): user 등록 실패 시
-=======
             - HTTPException (500 INTERNAL SERVER ERROR): user 등록 과정에서 문제가 생기면 에러를 발생시킨다.
->>>>>>> 6480c450
 
         Returns:
             - User: 생성된 user 객체
@@ -385,12 +381,8 @@
             - data_to_be_updated (dict): 해당 user의 변경될 정보
 
         Raises:
-<<<<<<< HEAD
-            HTTPException (500 INTERNAL SERVER ERROR): user 정보 변경 실패 시
-=======
             - HTTPException (500): user 정보 변경 과정에서 문제가 발생할 경우
 
->>>>>>> 6480c450
         Returns:
             - User: 수정된 user 객체
         """
@@ -419,11 +411,7 @@
             - user_to_be_deleted (User | int): 삭제될 user 정보
 
         Raises:
-<<<<<<< HEAD
-            HTTPException (500 INTERNAL SERVER ERROR): user 정보 삭제 실패 시
-=======
             - HTTPException (500): user 정보 삭제 과정에서 문제가 생기면 에러를 발생시킨다.
->>>>>>> 6480c450
 
         Returns:
             - dict: 작업 성공 메세지
