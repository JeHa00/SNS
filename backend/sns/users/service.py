from datetime import datetime, timedelta
import secrets

from fastapi import HTTPException, Depends, status
from fastapi.security import OAuth2PasswordBearer
from starlette.background import BackgroundTasks
from passlib.context import CryptContext
from sqlalchemy.orm import Session
from jose import jwt, JWTError

from sns.common.config import settings
from sns.common.session import db
from sns.users.repositories.email_client import email_client
from sns.users.repositories.db import user_crud
from sns.users.model import User
from sns.users import schema


class UserService:
    __pwd_context = CryptContext(schemes=["bcrypt"], deprecated="auto")
    __oauth2_scheme = OAuth2PasswordBearer(tokenUrl=f"{settings.API_V1_PREFIX}/token")

<<<<<<< HEAD
    def get_pwd_context(cls) -> CryptContext:
=======
    def get_pwd_context(
        cls,
    ) -> CryptContext:
>>>>>>> 0c4b5352
        """클래스 변수에 직접 접근하기보다는 클래스 메서드를 통해 pwd_context 를 얻는다.

        Returns:
            CryptContext: 암호화된 패스워드를 얻거나, 암호화된 패스워드와 일반 패스워드의 일치 유무를 확인할 때 사용하기 위해 반환
        """
        return cls.__pwd_context

<<<<<<< HEAD
    def create_access_token(self, data: dict, expires: timedelta | None = None) -> str:
=======
    def create_access_token(
        self,
        data: dict,
        expires: timedelta | None = None,
    ) -> str:
>>>>>>> 0c4b5352
        """주어진 데이터를 바탕으로 access token을 생성한다.

        Args:
            data (dict): 로그인 시 입력되는 이메일 객체 정보를 의미
            expires (Optional): 토큰 유효기간 정보. Defaults to None.

        Returns:
            Token: 생성된 jwt을 반환
        """
        to_encode = data.copy()
        if expires:
            expire = datetime.utcnow() + expires
        else:
            expire = datetime.utcnow() + timedelta(
<<<<<<< HEAD
                minutes=settings.ACCESS_TOKEN_EXPIRE_MINUTES
            )
        to_encode.update({"exp": expire})
        encoded_jwt = jwt.encode(
            to_encode, settings.SECRET_KEY, algorithm=settings.SECRET_ALGORITHM
        )
        return encoded_jwt

    def verify_password(cls, plain_password: str, hashed_password: str) -> bool:
        """plain_password가 hash 화되었을 때 hashed_password와 일치하는지 판단한다.
=======
                minutes=settings.ACCESS_TOKEN_EXPIRE_MINUTES,
            )
        to_encode.update({"exp": expire})
        encoded_jwt = jwt.encode(
            to_encode,
            settings.SECRET_KEY,
            algorithm=settings.SECRET_ALGORITHM,
        )
        return encoded_jwt

    def verify_password(
        cls,
        plain_password: str,
        hashed_password: str,
    ) -> bool:
        """plain_password가 암호화되었을 때 hashed_password와 일치하는지 판단한다.
>>>>>>> 0c4b5352

        Args:
            plain_password (str): 로그인 시 입력하는 패스워드
            hashed_password (str): db에 저장된 해쉬화된 패스워드

        Raises:
            HTTPException (400 BAD REQUEST): 일치하지 않을 경우 발생하는 에러

        Returns:
            bool: 일치 유무를 반환
        """
<<<<<<< HEAD
        if cls.get_pwd_context().verify(plain_password, hashed_password):
            return True
        else:
            raise HTTPException(status_code=400, detail="입력한 비밀번호가 기존 비밀번호와 일치하지 않습니다.")

    def get_password_hash(cls, password: str) -> str:
=======
        if cls.get_pwd_context().verify(
            plain_password,
            hashed_password,
        ):
            return True
        else:
            raise HTTPException(
                status_code=400,
                detail="입력한 비밀번호가 기존 비밀번호와 일치하지 않습니다.",
            )

    def get_password_hash(
        cls,
        password: str,
    ) -> str:
>>>>>>> 0c4b5352
        """암호화된 패스워드를 얻는다.

        Args:
            password (str): 암호화할 패스워드

        Returns:
            str: 암호화된 패스워드
        """
<<<<<<< HEAD
        return cls.get_pwd_context().hash(password)

    def is_verified(self, user: User) -> bool:
=======
        return cls.get_pwd_context().hash(
            password,
        )

    def is_verified(
        self,
        user: User,
    ) -> bool:
>>>>>>> 0c4b5352
        """user의 이메일 인증 여부를 확인한다.

        Args:
            user (User): user 정보

        Raises:
            HTTPException (403 FORBIDDEN): 이메일 미인증일 경우 발생하는 에러

        Returns:
            bool: user의 verified 값
        """
        if not user.verified:
            raise HTTPException(
                status_code=status.HTTP_403_FORBIDDEN,
                detail="인증 완료되지 못한 이메일입니다. 먼저 이메일 인증을 완료하세요.",
            )

        return user.verified

    def send_verification_email(
        self,
<<<<<<< HEAD
        email: str,
        db: Session,
=======
        db: Session,
        email: str,
>>>>>>> 0c4b5352
        background_tasks: BackgroundTasks,
    ) -> None:
        """입력 받은 email 주소로 이메일 인증 메일을 보낸다.

        Args:
            email (str): 회원가입 시 입력한 이메일 주소로, 이 이메일 주소로 인증 메일을 발송한다.
            db (Session): db session

        Raises:
            HTTPException (500): 이메일 전송과정에서 문제 발생 시 등록한 유저 삭제와 에러를 일으킨다.
        """
        try:
            code = secrets.token_urlsafe(10)  # verification_code의 최소 길이 10
<<<<<<< HEAD
            new_user = self.get_user(db, {"email": email})
            self.update(
                db, user=new_user, data_to_be_updated={"verification_code": code}
=======
            new_user = self.get_user(
                db,
                email=email,
            )
            self.update(
                db,
                user=new_user,
                data_to_be_updated={"verification_code": code},
>>>>>>> 0c4b5352
            )
            url = (
                f"http://0.0.0.0:8000{settings.API_V1_PREFIX}/verification-email/{code}"
            )
            data = {"email_to": email, "url": url}
            background_tasks.add_task(email_client.send_new_account_email, **data)
        except Exception:
<<<<<<< HEAD
            user_crud.remove(db, new_user)
=======
            user_crud.remove(
                db,
                new_user,
            )
>>>>>>> 0c4b5352
            raise HTTPException(
                status_code=status.HTTP_500_INTERNAL_SERVER_ERROR,
                detail="이메일 발송 과정에서 에러가 발생했습니다. 다시 회원가입 정보를 입력하세요",
            )

    def send_password_reset_email(
<<<<<<< HEAD
        self, email: str, db: Session, background_tasks: BackgroundTasks
=======
        self,
        db: Session,
        email: str,
        background_tasks: BackgroundTasks,
>>>>>>> 0c4b5352
    ) -> None:
        """입력 받은 email 주소로 임시 비밀번호를 발송한다.

        Args:
            email (str): 회원가입 시 입력한 이메일 주소로, 이 이메일 주소로 임시 비밀번호를 받는다.
            db (Session): db session

        Raises:
            HTTPException (500 INTERNAL SERVER ERROR): 이메일 전송과정에서 문제가 생기면 에러를 발생시킨다.
        """
        try:
            temporary_password = secrets.token_urlsafe(8)  # 패스워드의 최소 길이 8
<<<<<<< HEAD
            selected_user = self.get_user(db, {"email": email})
            hashed_password = self.get_password_hash(temporary_password)

            self.update(
                db, user=selected_user, data_to_be_updated={"password": hashed_password}
            )

            data = {"email_to": email, "password": temporary_password}
            background_tasks.add_task(email_client.send_reset_password_email, **data)
=======
            selected_user = self.get_user(
                db,
                email=email,
            )
            hashed_password = self.get_password_hash(temporary_password)

            self.update(
                db,
                user=selected_user,
                data_to_be_updated={"password": hashed_password},
            )

            data = {"email_to": email, "password": temporary_password}
            background_tasks.add_task(
                email_client.send_reset_password_email,
                **data,
            )
>>>>>>> 0c4b5352
        except Exception:
            raise HTTPException(
                status_code=status.HTTP_500_INTERNAL_SERVER_ERROR,
                detail="이메일 발송 과정에서 에러가 발생했습니다. 다시 시도하세요.",
            )

    @staticmethod
    def get_current_user(
        db: Session = Depends(db.get_db),
        token: schema.Token = Depends(__oauth2_scheme),
    ) -> User:
        """발급했던 Token으로부터 user 정보를 가져온다.

        Args:
            db (Session): db session
            token (Token, optional): 발급받은 token 정보

        Raises:
            credentials_exception: decoding 작업 시 발생되는 JWT error
            credentials_exception: jwt로부터 얻은 email 정보로 유저 조회 시 없을 경우 발생되는 에러

        Returns:
            User: jwt로부터 얻은 유저 정보
        """
        credentials_exception = HTTPException(
            status_code=status.HTTP_401_UNAUTHORIZED,
            detail="Could not validate credentials",
            headers={"WWW-Authenticate": "Bearer"},
        )
        try:
<<<<<<< HEAD
            payload = jwt.decode(token, settings.SECRET_KEY, settings.SECRET_ALGORITHM)
=======
            payload = jwt.decode(
                token,
                settings.SECRET_KEY,
                settings.SECRET_ALGORITHM,
            )
>>>>>>> 0c4b5352
            email: str = payload.get("sub")
            if email is None:
                raise credentials_exception
        except JWTError:
            raise credentials_exception
<<<<<<< HEAD

        user = user_crud.get_user(db, email=email)

        if user is None:
            raise credentials_exception
=======

        user = user_crud.get_user(
            db,
            email=email,
        )

        if user is None:
            raise credentials_exception

        return user

    @staticmethod
    def get_current_user_verified(
        current_user: User = Depends(get_current_user),
    ) -> User:
        """인증된 현재 유저 정보를 반환한다.

        Args:
            current_user (Depends): 현재 유저 정보

        Raises:
            HTTPException (403 FORBIDDEN): user가 이메일 인증이 완료되지 않으면 발생

        Returns:
            User: 인증된 user 정보
        """

        if not current_user.verified:
            raise HTTPException(
                status_code=status.HTTP_403_FORBIDDEN,
                detail="인증 완료되지 못한 이메일입니다. 먼저 이메일 인증을 완료하세요.",
            )

        return current_user

    def check_if_user_is_none(self, user: User) -> None:
        """반환된 user 정보가 None이면 404 status error를 발생시킨다.

        Args:
            user (User): user 정보가 존재하는지 판단

        Raises:
            HTTPException (404 NOT FOUND): email에 해당하는 user를 찾지 못할 때 발생
        """
        if user is None:
            raise HTTPException(
                status_code=404,
                detail="해당되는 유저를 찾을 수 없습니다.",
            )

    def get_user(
        self,
        db: Session,
        email: str = None,
        user_id: int = None,
        verification_code: str = None,
        password: str = None,
    ) -> User:
        """입력 받은 정보를 UserDB class에 전달하여 유저 정보를 조회한다.
            email, user_id, verification_code 중 하나의 정보를 받으면 이 정보를 토대로 유저 정보를 조회한다.
            추가로 password 정보까지 포함하여 2개의 key 값을 입력받을 경우,
            위 3가지 정보를 토대로 조회된 user가 해당 password 정보를 가지고 있는지 확인한다.

        Args:
            - db (Session): db session
            - email: email 정보
            - user_id: user id 정보
            - verification_code: 인증 코드 정보
            - password: user의 password 정보

        Returns:
            - User: 조회된 user 객체
        """

        # 받은 정보를 통해 user 조회
        if email is not None:
            user = user_crud.get_user(
                db,
                email=email,
            )
        elif user_id is not None:
            user = user_crud.get_user(
                db,
                user_id=user_id,
            )
        else:
            user = user_crud.get_user(
                db,
                verification_code=verification_code,
            )

        if password is not None:
            # 조회된 user의 비밀번호 정보와 입력받은 password 정보와 일치하는지 확인
            if self.verify_password(
                password,
                user.password,
            ):
                return user
        else:
            return user

    def create(
        self,
        db: Session,
        data_for_signup: schema.UserCreate,
    ) -> User:
        """user_info로 받은 정보를 UserDB class에 전달하여 새로운 user를 생성한다.
            user 생성 시 패스워드는 암호화하여 저장하기 위해 암호화된 패스워드로 변경한 후 infrastructure layer에 전달한다.

        Args:
            db (Session): db session
            data_for_signup (schema.UserCreate): 등록할 user의 가입 정보

        Raises:
            HTTPException (500 INTERNAL SERVER ERROR): user 등록 과정에서 문제가 생기면 에러를 발생시킨다.

        Returns:
            User: 생성된 user 객체
        """
        # password 암호화
        data_for_signup.password = self.get_password_hash(data_for_signup.password)
        data_for_signup.password_confirm = data_for_signup.password
        try:
            new_user = user_crud.create(
                db,
                data_for_signup=data_for_signup,
            )
            return new_user
        except Exception:
            raise HTTPException(
                status_code=status.HTTP_500_INTERNAL_SERVER_ERROR,
                detail="계정 생성에 실패했습니다.",
            )

    def update(
        self,
        db: Session,
        user: User,
        data_to_be_updated: schema.UserUpdate | dict,
    ) -> User:
        """user 정보와 업데이트할 정보를 UserDB class에 전달하여 해당 user 정보를 수정한다.

        Args:
            db (Session): db session
            user (User): user 정보
            data_to_be_updated (schema.UserUpdate | dict): 해당 user의 변경될 정보

        Raises:
            HTTPException (500): user 정보 변경 과정에서 문제가 생기면 에러를 발생시킨다.

        Returns:
            User: 수정된 user 객체
        """
        try:
            updated_user = user_crud.update(
                db,
                user,
                data_to_be_updated=data_to_be_updated,
            )
            return updated_user
        except Exception:
            raise HTTPException(
                status_code=status.HTTP_500_INTERNAL_SERVER_ERROR,
                detail="계정 정보 변경에 실패하였습니다.",
            )

    def remove(
        self,
        db: Session,
        user_to_be_deleted: User | int,
    ) -> dict:
        """삭제할 user의 id 또는 User 객체 정보를 UserDB class에 전달하여 해당 user 정보를 삭제한다.

        Args:
            db (Session): db session
            user_to_be_deleted (User | int): 삭제될 user 정보

        Raises:
            HTTPException (500): user 정보 삭제 과정에서 문제가 생기면 에러를 발생시킨다.

        Returns:
            dict: 작업 성공 메세지
        """
        try:
            user_crud.remove(
                db,
                user_to_be_deleted=user_to_be_deleted,
            )
            return {"status": "success"}
        except Exception:
            raise HTTPException(
                status_code=status.HTTP_500_INTERNAL_SERVER_ERROR,
                detail="계정 삭제를 실패하였습니다.",
            )

    def signup(
        self,
        db: Session,
        background_tasks: BackgroundTasks,
        data_for_signup: schema.UserCreate,
    ) -> None:
        """email과 password로 새 user를 등록한다.

        Args:

        - data_for_signup (schema.UserCreate) : 등록할 email과 password 정보

        Raises:

        - HTTPException (403 FORBIDDEN): 다음 2가지 경우에 발생한다.
            - 회원 가입 시 입력한 이메일이 이미 인증되었을 때
            - 이미 등록은 되었고, 인증은 안되었을 때
        - HTTPException (500 INTERNAL SERVER ERROR): 다음 2가지 경우에 발생한다.
            - 유저 생성에 실패했을 때
            - 이메일 인증을 위한 이메일 발송에 실패했을 때
        """
        user = self.get_user(
            db,
            email=data_for_signup.email,
        )

        if user:
            if self.is_verified(user):
                raise HTTPException(
                    status_code=403,
                    detail="이미 인증된 이메일입니다.",
                )
            else:
                raise HTTPException(
                    status_code=403,
                    detail="이미 등록되었고, 미인증인 유저입니다.",
                )

        self.create(
            db,
            data_for_signup,
        )  # 미인증 유저 생성

        # 이메일 인증 메일 발송하기
        self.send_verification_email(
            db,
            email=data_for_signup.email,
            background_tasks=background_tasks,
        )

    def verify_email(
        self,
        db: Session,
        code: str,
    ) -> None:
        """code 정보를 받아 user를 조회하여 해당 user의 인증 상태를 True로 바꾼다.

        Args:

          - code (str) : url에 담겨진 인증 code 정보

        Raises:

            - HTTPException (404 NOT FOUND): 다음 경우에 발생한다.
                - verification code가 code 값과 일치하는 user를 찾지 못할 때 발생한다.
            - HTTPException (500 INTERNAL SERVER ERROR): 인증 상태값 변경에 실패했을 때 발생한다.
        """
        user = self.get_user(
            db,
            verification_code=code,
        )

        self.check_if_user_is_none(user)

        self.update(
            db,
            user=user,
            data_to_be_updated={"verified": True},
        )

    def login(
        self,
        db: Session,
        email: str,
        password: str,
    ) -> str:
        """login 정보를 입력하면 access token을 발행한다.

        Args:

        - email: 로그인 시 입력한 email
        - password: 로그인 시 입력한 password

        Raises:

        - HTTPException (404 NOT FOUND): email에 해당하는 user를 찾지 못할 때 발생
        - HTTPException (400 BAD REQUEST): 입력한 비밀번호가 회원가입 시 입력한 비밀번호와 다를 때 발생
        - HTTPException (403 FORBIDDEN): 등록은 했지만 이메일 인증이 완료되지 못한 계정일 때 발생

        Returns:

        - str: 생성된 access token을 반환
        """
        user = self.get_user(
            db,
            email=email,
            password=password,
        )

        self.check_if_user_is_none(user)

        if self.is_verified(user):
            access_token = self.create_access_token({"sub": email})
            return access_token

    def reset_password(
        self,
        db: Session,
        email: str,
        background_task: BackgroundTasks,
    ) -> None:
        """로그인 시 비밀번호를 잊었을 때, 입력한 이메일 주소로 임시 비밀번호를 보낸다.

        Args:

        - email: 로그인 시 입력한 이메일 주소

        Raises:

        - HTTPException (404 NOT FOUND): email에 해당하는 user를 찾지 못할 때 발생
        - HTTPException (403 FORBIDDEN): 등록은 했지만 이메일 인증이 완료되지 못한 계정일 때 발생
        - HTTPException (500 INTERNAL SERVER ERROR): 다음 경우에 발생한다.
            - 비밀번호 초기화를 위한 이메일 발송에 실패했을 때
        """
        user = self.get_user(
            db,
            email=email,
        )

        self.check_if_user_is_none(user)

        if self.is_verified(user):
            self.send_password_reset_email(
                db,
                email,
                background_task,
            )

    def change_password(
        self,
        db: Session,
        password_data: schema.UserPasswordUpdate,
        current_user: schema.UserBase,
    ) -> None:
        """임시 비밀번호로 로그인 후, 다른 패스워드로 변경한다.
            기존 패스워드 정보가 현재 유저의 패스워드 정보와 일치하면 새로운 패스워드로 변경한다.
            일치하지 않으면 변경하지 않는다.

        Args:

        - password_data (UserPasswordUpdate): 현재 패스워드와 새 패스워드 정보
        - current_user (UserBase): 현재 유저 정보

        Raises:

        - HTTPException (403 FORBIDDEN): user가 이메일 인증이 완료되지 않으면 발생
        - HTTPException (404 NOT FOUND): email에 해당하는 user를 찾지 못할 때 발생
        - HTTPException (400 BAD REQUEST): 입력한 비밀번호가 회원가입 시 입력한 비밀번호와 다를 때 발생
        - HTTPException (500 INTERNAL SERVER ERROR): 비밀번호 변경에 실패했을 때 발생한다.
        """
        user = self.get_user(
            db,
            email=current_user.email,
        )

        self.check_if_user_is_none(user)

        if self.verify_password(
            password_data.current_password,
            user.password,
        ):
            hashed_password = self.get_password_hash(
                password_data.new_password,
            )
            self.update(
                db,
                user,
                {"password": hashed_password},
            )

    def read_user(
        self,
        db: Session,
        user_id: int,
        current_user: schema.UserBase,
    ) -> User or dict:
        """user_id가 current_user와의 일치 유무에 따라 다른 user 정보를 반환한다.
        - user_id가 current_user와 동일하면 email을 포함한 current_user의 정보를 전달한다.
        - user_id와 current_user가 다르면 user_id에 해당되는 name과 profile text를 전달한다.


        Args:

        - user_id (int): db에 저장된 user id
        - current_user (UserBase): 현재 유저 정보

        Raises:

        - HTTPException (403 FORBIDDEN): user가 이메일 인증이 완료되지 않으면 발생
        - HTTPException (404 NOT FOUND): email에 해당하는 user를 찾지 못할 때 발생

        Returns:

        - User or dict: 유저 정보
        """
        selected_user = self.get_user(
            db,
            user_id=user_id,
        )

        self.check_if_user_is_none(selected_user)

        if selected_user:
            if selected_user.email == current_user.email:
                return selected_user
            else:
                data = {
                    "name": selected_user.name,
                    "profile_text": selected_user.profile_text,
                }
                return data

    def update_user(
        self,
        db: Session,
        user_id: int,
        data_to_be_updated: schema.UserUpdate,
        current_user: schema.UserBase,
    ) -> User:
        """user_id와 현재 user id와 같으면 유저 자신의 정보를 수정한다.

        Args:

        - user_id (int): db에 저장된 user id
        - data_to_be_updated (UserUpdate): 업데이트할 user 정보
        - current_user (UserBase): token에서 가져온 현재 유저 정보

        Raises:

        - HTTPException (403 FORBIDDEN): user가 이메일 인증이 완료되지 않으면 발생
        - HTTPException (404 NOT FOUND): email에 해당하는 user를 찾지 못할 때 발생
        - HTTPException (500 INTERNAL SERVER ERROR): 유저 정보 변경에 실패했을 때 발생
        - HTTPException (401 UNAUTHORIZED): 변경 권한이 없음을 나타내는 에러

        Returns:

        - User: 변경된 user 정보를 반환
        """
        selected_user = self.get_user(
            db,
            user_id=user_id,
        )

        self.check_if_user_is_none(selected_user)

        if selected_user.email == current_user.email:
            updated_user = self.update(
                db,
                selected_user,
                data_to_be_updated,
            )
            return updated_user
        else:
            raise HTTPException(
                status_code=status.HTTP_401_UNAUTHORIZED,
                detail="수정할 권한이 없습니다.",
            )

    def delete_user(
        self,
        db: Session,
        user_id: int,
        current_user: schema.UserBase,
    ) -> None:
        """user_id와 현재 user id와 같으면 유저 자신의 계정을 삭제한다.

        Args:

        - user_id (int): db에 저장된 user id
        - current_user (User, optional): token에서 가져온 현재 유저 정보

        Raises:

        - HTTPException (403 FORBIDDEN): user가 이메일 인증이 완료되지 않으면 발생
        - HTTPException (404 NOT FOUND): email에 해당하는 user를 찾지 못할 때 발생
        - HTTPException (500 INTERNAL SERVER ERROR): 유저 정보 삭제에 실패했을 때 발생
        - HTTPException (401 UNAUTHORIZED): 삭제 권한이 없음을 나타내는 에러
        """
        selected_user = self.get_user(
            db,
            user_id=user_id,
        )

        self.check_if_user_is_none(selected_user)

        if selected_user.email == current_user.email:
            self.remove(
                db,
                selected_user,
            )
        else:
            raise HTTPException(
                status_code=status.HTTP_401_UNAUTHORIZED,
                detail="삭제할 권한이 없습니다.",
            )
>>>>>>> 0c4b5352

        return user

<<<<<<< HEAD
    def get_current_user_verified(
        self, current_user: User = Depends(get_current_user)
    ) -> User:
        """인증된 현재 유저 정보를 반환한다.

        Args:
            current_user (Depends): 현재 유저 정보

        Raises:
            HTTPException: 인증되지 않을 경우 발생

        Returns:
            User: 인증된 user 정보
        """

        if self.is_verified(current_user):
            return current_user

    def get_user(self, db: Session, **kwargs) -> User:
        """입력 받은 정보를 UserDB class에 전달하여 유저 정보를 조회한다.
            email, user_id, verification_code 중 하나의 정보를 받으면 이 정보를 토대로 유저 정보를 조회한다.
            추가로 password 정보까지 포함하여 2개의 key 값을 입력받을 경우,
            위 3가지 정보를 토대로 조회된 user가 해당 password 정보를 가지고 있는지 확인한다.

        Args:
            db (Session): db session
            kwargs: email, user_id, verification_code, password 값 중 최소 하나를 받는다.

        Raises:
            HTTPException(400 BAD REQUEST): 입력받은 정보에 해당되는 user를 찾을 수 없을 경우 발생

        Returns:
            User: 조회된 user 객체
        """
        # 받은 정보를 통해 user 조회
        if "email" in kwargs:
            user = user_crud.get_user(db, email=kwargs["email"])
        elif "user_id" in kwargs:
            user = user_crud.get_user(db, user_id=kwargs["user_id"])
        else:
            user = user_crud.get_user(db, verification_code=kwargs["verification_code"])

        if user is None:
            raise HTTPException(status_code=404, detail="해당되는 유저를 찾을 수 없습니다.")

        if len(kwargs) == 1:
            return user
        else:
            # 조회된 user의 비밀번호 정보와 입력받은 password 정보와 일치하는지 확인
            if self.verify_password(kwargs["password"], user.password):
                return user

    def create(self, db: Session, data_for_signup: schema.UserCreate) -> User:
        """user_info로 받은 정보를 UserDB class에 전달하여 새로운 user를 생성한다.
            user 생성 시 패스워드는 암호화하여 저장하기 위해 암호화된 패스워드로 변경한 후 infrastructure layer에 전달한다.

        Args:
            db (Session): db session
            data_for_signup (schema.UserCreate): 등록할 user의 가입 정보

        Raises:
            HTTPException (500 INTERNAL SERVER ERROR): user 등록 과정에서 문제가 생기면 에러를 발생시킨다.

        Returns:
            User: 생성된 user 객체
        """
        # password 암호화
        data_for_signup.password = self.get_password_hash(data_for_signup.password)
        data_for_signup.password_confirm = data_for_signup.password
        try:
            new_user = user_crud.create(db, data_for_signup=data_for_signup)
            return new_user
        except Exception:
            raise HTTPException(
                status_code=status.HTTP_500_INTERNAL_SERVER_ERROR,
                detail="계정 생성에 실패했습니다.",
            )

    def update(
        self, db: Session, user: User, data_to_be_updated: schema.UserUpdate | dict
    ) -> User:
        """user 정보와 업데이트할 정보를 UserDB class에 전달하여 해당 user 정보를 수정한다.

        Args:
            db (Session): db session
            user (User): user 정보
            data_to_be_updated (schema.UserUpdate | dict): 해당 user의 변경될 정보

        Raises:
            HTTPException (500): user 정보 변경 과정에서 문제가 생기면 에러를 발생시킨다.

        Returns:
            User: 수정된 user 객체
        """
        try:
            updated_user = user_crud.update(
                db, user, data_to_be_updated=data_to_be_updated
            )
            return updated_user
        except Exception:
            raise HTTPException(
                status_code=status.HTTP_500_INTERNAL_SERVER_ERROR,
                detail="계정 정보 변경에 실패하였습니다.",
            )

    def remove(self, db: Session, user_to_be_deleted: User | int) -> dict:
        """삭제할 user의 id 또는 User 객체 정보를 UserDB class에 전달하여 해당 user 정보를 삭제한다.

        Args:
            db (Session): db session
            user_to_be_deleted (User | int): 삭제될 user 정보

        Raises:
            HTTPException (500): user 정보 삭제 과정에서 문제가 생기면 에러를 발생시킨다.

        Returns:
            dict: 작업 성공 메세지
        """
        try:
            user_crud.remove(db, user_to_be_deleted=user_to_be_deleted)
            return {"status": "success"}
        except Exception:
            raise HTTPException(
                status_code=status.HTTP_500_INTERNAL_SERVER_ERROR,
                detail="계정 삭제를 실패하였습니다.",
            )


=======
>>>>>>> 0c4b5352
user_service = UserService()<|MERGE_RESOLUTION|>--- conflicted
+++ resolved
@@ -20,13 +20,9 @@
     __pwd_context = CryptContext(schemes=["bcrypt"], deprecated="auto")
     __oauth2_scheme = OAuth2PasswordBearer(tokenUrl=f"{settings.API_V1_PREFIX}/token")
 
-<<<<<<< HEAD
-    def get_pwd_context(cls) -> CryptContext:
-=======
     def get_pwd_context(
         cls,
     ) -> CryptContext:
->>>>>>> 0c4b5352
         """클래스 변수에 직접 접근하기보다는 클래스 메서드를 통해 pwd_context 를 얻는다.
 
         Returns:
@@ -34,15 +30,11 @@
         """
         return cls.__pwd_context
 
-<<<<<<< HEAD
-    def create_access_token(self, data: dict, expires: timedelta | None = None) -> str:
-=======
     def create_access_token(
         self,
         data: dict,
         expires: timedelta | None = None,
     ) -> str:
->>>>>>> 0c4b5352
         """주어진 데이터를 바탕으로 access token을 생성한다.
 
         Args:
@@ -57,18 +49,6 @@
             expire = datetime.utcnow() + expires
         else:
             expire = datetime.utcnow() + timedelta(
-<<<<<<< HEAD
-                minutes=settings.ACCESS_TOKEN_EXPIRE_MINUTES
-            )
-        to_encode.update({"exp": expire})
-        encoded_jwt = jwt.encode(
-            to_encode, settings.SECRET_KEY, algorithm=settings.SECRET_ALGORITHM
-        )
-        return encoded_jwt
-
-    def verify_password(cls, plain_password: str, hashed_password: str) -> bool:
-        """plain_password가 hash 화되었을 때 hashed_password와 일치하는지 판단한다.
-=======
                 minutes=settings.ACCESS_TOKEN_EXPIRE_MINUTES,
             )
         to_encode.update({"exp": expire})
@@ -85,7 +65,6 @@
         hashed_password: str,
     ) -> bool:
         """plain_password가 암호화되었을 때 hashed_password와 일치하는지 판단한다.
->>>>>>> 0c4b5352
 
         Args:
             plain_password (str): 로그인 시 입력하는 패스워드
@@ -97,14 +76,6 @@
         Returns:
             bool: 일치 유무를 반환
         """
-<<<<<<< HEAD
-        if cls.get_pwd_context().verify(plain_password, hashed_password):
-            return True
-        else:
-            raise HTTPException(status_code=400, detail="입력한 비밀번호가 기존 비밀번호와 일치하지 않습니다.")
-
-    def get_password_hash(cls, password: str) -> str:
-=======
         if cls.get_pwd_context().verify(
             plain_password,
             hashed_password,
@@ -120,7 +91,6 @@
         cls,
         password: str,
     ) -> str:
->>>>>>> 0c4b5352
         """암호화된 패스워드를 얻는다.
 
         Args:
@@ -129,11 +99,6 @@
         Returns:
             str: 암호화된 패스워드
         """
-<<<<<<< HEAD
-        return cls.get_pwd_context().hash(password)
-
-    def is_verified(self, user: User) -> bool:
-=======
         return cls.get_pwd_context().hash(
             password,
         )
@@ -142,7 +107,6 @@
         self,
         user: User,
     ) -> bool:
->>>>>>> 0c4b5352
         """user의 이메일 인증 여부를 확인한다.
 
         Args:
@@ -164,13 +128,8 @@
 
     def send_verification_email(
         self,
-<<<<<<< HEAD
+        db: Session,
         email: str,
-        db: Session,
-=======
-        db: Session,
-        email: str,
->>>>>>> 0c4b5352
         background_tasks: BackgroundTasks,
     ) -> None:
         """입력 받은 email 주소로 이메일 인증 메일을 보낸다.
@@ -184,11 +143,6 @@
         """
         try:
             code = secrets.token_urlsafe(10)  # verification_code의 최소 길이 10
-<<<<<<< HEAD
-            new_user = self.get_user(db, {"email": email})
-            self.update(
-                db, user=new_user, data_to_be_updated={"verification_code": code}
-=======
             new_user = self.get_user(
                 db,
                 email=email,
@@ -197,7 +151,6 @@
                 db,
                 user=new_user,
                 data_to_be_updated={"verification_code": code},
->>>>>>> 0c4b5352
             )
             url = (
                 f"http://0.0.0.0:8000{settings.API_V1_PREFIX}/verification-email/{code}"
@@ -205,28 +158,20 @@
             data = {"email_to": email, "url": url}
             background_tasks.add_task(email_client.send_new_account_email, **data)
         except Exception:
-<<<<<<< HEAD
-            user_crud.remove(db, new_user)
-=======
             user_crud.remove(
                 db,
                 new_user,
             )
->>>>>>> 0c4b5352
             raise HTTPException(
                 status_code=status.HTTP_500_INTERNAL_SERVER_ERROR,
                 detail="이메일 발송 과정에서 에러가 발생했습니다. 다시 회원가입 정보를 입력하세요",
             )
 
     def send_password_reset_email(
-<<<<<<< HEAD
-        self, email: str, db: Session, background_tasks: BackgroundTasks
-=======
         self,
         db: Session,
         email: str,
         background_tasks: BackgroundTasks,
->>>>>>> 0c4b5352
     ) -> None:
         """입력 받은 email 주소로 임시 비밀번호를 발송한다.
 
@@ -239,17 +184,6 @@
         """
         try:
             temporary_password = secrets.token_urlsafe(8)  # 패스워드의 최소 길이 8
-<<<<<<< HEAD
-            selected_user = self.get_user(db, {"email": email})
-            hashed_password = self.get_password_hash(temporary_password)
-
-            self.update(
-                db, user=selected_user, data_to_be_updated={"password": hashed_password}
-            )
-
-            data = {"email_to": email, "password": temporary_password}
-            background_tasks.add_task(email_client.send_reset_password_email, **data)
-=======
             selected_user = self.get_user(
                 db,
                 email=email,
@@ -267,7 +201,6 @@
                 email_client.send_reset_password_email,
                 **data,
             )
->>>>>>> 0c4b5352
         except Exception:
             raise HTTPException(
                 status_code=status.HTTP_500_INTERNAL_SERVER_ERROR,
@@ -298,27 +231,16 @@
             headers={"WWW-Authenticate": "Bearer"},
         )
         try:
-<<<<<<< HEAD
-            payload = jwt.decode(token, settings.SECRET_KEY, settings.SECRET_ALGORITHM)
-=======
             payload = jwt.decode(
                 token,
                 settings.SECRET_KEY,
                 settings.SECRET_ALGORITHM,
             )
->>>>>>> 0c4b5352
             email: str = payload.get("sub")
             if email is None:
                 raise credentials_exception
         except JWTError:
             raise credentials_exception
-<<<<<<< HEAD
-
-        user = user_crud.get_user(db, email=email)
-
-        if user is None:
-            raise credentials_exception
-=======
 
         user = user_crud.get_user(
             db,
@@ -829,139 +751,6 @@
                 status_code=status.HTTP_401_UNAUTHORIZED,
                 detail="삭제할 권한이 없습니다.",
             )
->>>>>>> 0c4b5352
-
-        return user
-
-<<<<<<< HEAD
-    def get_current_user_verified(
-        self, current_user: User = Depends(get_current_user)
-    ) -> User:
-        """인증된 현재 유저 정보를 반환한다.
-
-        Args:
-            current_user (Depends): 현재 유저 정보
-
-        Raises:
-            HTTPException: 인증되지 않을 경우 발생
-
-        Returns:
-            User: 인증된 user 정보
-        """
-
-        if self.is_verified(current_user):
-            return current_user
-
-    def get_user(self, db: Session, **kwargs) -> User:
-        """입력 받은 정보를 UserDB class에 전달하여 유저 정보를 조회한다.
-            email, user_id, verification_code 중 하나의 정보를 받으면 이 정보를 토대로 유저 정보를 조회한다.
-            추가로 password 정보까지 포함하여 2개의 key 값을 입력받을 경우,
-            위 3가지 정보를 토대로 조회된 user가 해당 password 정보를 가지고 있는지 확인한다.
-
-        Args:
-            db (Session): db session
-            kwargs: email, user_id, verification_code, password 값 중 최소 하나를 받는다.
-
-        Raises:
-            HTTPException(400 BAD REQUEST): 입력받은 정보에 해당되는 user를 찾을 수 없을 경우 발생
-
-        Returns:
-            User: 조회된 user 객체
-        """
-        # 받은 정보를 통해 user 조회
-        if "email" in kwargs:
-            user = user_crud.get_user(db, email=kwargs["email"])
-        elif "user_id" in kwargs:
-            user = user_crud.get_user(db, user_id=kwargs["user_id"])
-        else:
-            user = user_crud.get_user(db, verification_code=kwargs["verification_code"])
-
-        if user is None:
-            raise HTTPException(status_code=404, detail="해당되는 유저를 찾을 수 없습니다.")
-
-        if len(kwargs) == 1:
-            return user
-        else:
-            # 조회된 user의 비밀번호 정보와 입력받은 password 정보와 일치하는지 확인
-            if self.verify_password(kwargs["password"], user.password):
-                return user
-
-    def create(self, db: Session, data_for_signup: schema.UserCreate) -> User:
-        """user_info로 받은 정보를 UserDB class에 전달하여 새로운 user를 생성한다.
-            user 생성 시 패스워드는 암호화하여 저장하기 위해 암호화된 패스워드로 변경한 후 infrastructure layer에 전달한다.
-
-        Args:
-            db (Session): db session
-            data_for_signup (schema.UserCreate): 등록할 user의 가입 정보
-
-        Raises:
-            HTTPException (500 INTERNAL SERVER ERROR): user 등록 과정에서 문제가 생기면 에러를 발생시킨다.
-
-        Returns:
-            User: 생성된 user 객체
-        """
-        # password 암호화
-        data_for_signup.password = self.get_password_hash(data_for_signup.password)
-        data_for_signup.password_confirm = data_for_signup.password
-        try:
-            new_user = user_crud.create(db, data_for_signup=data_for_signup)
-            return new_user
-        except Exception:
-            raise HTTPException(
-                status_code=status.HTTP_500_INTERNAL_SERVER_ERROR,
-                detail="계정 생성에 실패했습니다.",
-            )
-
-    def update(
-        self, db: Session, user: User, data_to_be_updated: schema.UserUpdate | dict
-    ) -> User:
-        """user 정보와 업데이트할 정보를 UserDB class에 전달하여 해당 user 정보를 수정한다.
-
-        Args:
-            db (Session): db session
-            user (User): user 정보
-            data_to_be_updated (schema.UserUpdate | dict): 해당 user의 변경될 정보
-
-        Raises:
-            HTTPException (500): user 정보 변경 과정에서 문제가 생기면 에러를 발생시킨다.
-
-        Returns:
-            User: 수정된 user 객체
-        """
-        try:
-            updated_user = user_crud.update(
-                db, user, data_to_be_updated=data_to_be_updated
-            )
-            return updated_user
-        except Exception:
-            raise HTTPException(
-                status_code=status.HTTP_500_INTERNAL_SERVER_ERROR,
-                detail="계정 정보 변경에 실패하였습니다.",
-            )
-
-    def remove(self, db: Session, user_to_be_deleted: User | int) -> dict:
-        """삭제할 user의 id 또는 User 객체 정보를 UserDB class에 전달하여 해당 user 정보를 삭제한다.
-
-        Args:
-            db (Session): db session
-            user_to_be_deleted (User | int): 삭제될 user 정보
-
-        Raises:
-            HTTPException (500): user 정보 삭제 과정에서 문제가 생기면 에러를 발생시킨다.
-
-        Returns:
-            dict: 작업 성공 메세지
-        """
-        try:
-            user_crud.remove(db, user_to_be_deleted=user_to_be_deleted)
-            return {"status": "success"}
-        except Exception:
-            raise HTTPException(
-                status_code=status.HTTP_500_INTERNAL_SERVER_ERROR,
-                detail="계정 삭제를 실패하였습니다.",
-            )
-
-
-=======
->>>>>>> 0c4b5352
+
+
 user_service = UserService()