from datetime import datetime, timedelta
from typing import List
import secrets

from fastapi import HTTPException, Depends, status
from fastapi.security import OAuth2PasswordBearer
from starlette.background import BackgroundTasks
from passlib.context import CryptContext
from sqlalchemy.orm import Session
from jose import jwt, JWTError

from sns.common.config import settings
from sns.common.session import db
from sns.users.repositories.email_client import email_client
from sns.users.repositories.db import user_crud
from sns.users.model import User
from sns.users import schema


class UserService:
    __pwd_context = CryptContext(schemes=["bcrypt"], deprecated="auto")
    __oauth2_scheme = OAuth2PasswordBearer(tokenUrl=f"{settings.API_V1_PREFIX}/token")

    USER_NOT_FOUND_ERROR = HTTPException(status_code=404, detail="해당되는 유저를 찾을 수 없습니다.")

    def get_pwd_context(
        cls,
    ) -> CryptContext:
        """클래스 변수에 직접 접근하기보다는 클래스 메서드를 통해 pwd_context 를 얻는다.

        Returns:
            CryptContext: 암호화된 패스워드를 얻거나, 암호화된 패스워드와 일반 패스워드의 일치 유무를 확인할 때 사용하기 위해 반환
        """
        return cls.__pwd_context

    def create_access_token(
        self,
        data: dict,
        expires: timedelta | None = None,
    ) -> str:
        """주어진 데이터를 바탕으로 access token을 생성한다.

        Args:
            data (dict): 로그인 시 입력되는 이메일 객체 정보를 의미
            expires (Optional): 토큰 유효기간 정보. Defaults to None.

        Returns:
            Token: 생성된 jwt을 반환
        """
        to_encode = data.copy()
        if expires:
            expire = datetime.utcnow() + expires
        else:
            expire = datetime.utcnow() + timedelta(
                minutes=settings.ACCESS_TOKEN_EXPIRE_MINUTES,
            )
        to_encode.update({"exp": expire})
        encoded_jwt = jwt.encode(
            to_encode,
            settings.SECRET_KEY,
            algorithm=settings.SECRET_ALGORITHM,
        )
        return encoded_jwt

    def verify_password(
        cls,
        plain_password: str,
        hashed_password: str,
    ) -> bool:
        """plain_password가 암호화되었을 때 hashed_password와 일치하는지 판단한다.

        Args:
            - plain_password (str): 로그인 시 입력하는 패스워드
            - hashed_password (str): db에 저장된 해쉬화된 패스워드

        Raises:
            - HTTPException (400 BAD REQUEST): 일치하지 않을 경우 발생하는 에러

        Returns:
            - bool: 일치 유무를 반환
        """
        if cls.get_pwd_context().verify(
            plain_password,
            hashed_password,
        ):
            return True
        else:
            raise HTTPException(
                status_code=400,
                detail="입력한 비밀번호가 기존 비밀번호와 일치하지 않습니다.",
            )

    def get_password_hash(
        cls,
        password: str,
    ) -> str:
        """암호화된 패스워드를 얻는다.

        Args:
            - password (str): 암호화할 패스워드

        Returns:
            - str: 암호화된 패스워드
        """
        return cls.get_pwd_context().hash(
            password,
        )

    def is_verified(
        self,
        user: User,
    ) -> bool:
        """user의 이메일 인증 여부를 확인한다.

        Args:
            - user (User): user 정보

        Raises:
            - HTTPException (401 UNAUTHORIZED): 등록은 되었지만 이메일 인증이 미완료 상태인 경우

        Returns:
            - bool: user의 verified 값
        """
        if not user.verified:
            raise HTTPException(
                status_code=status.HTTP_401_UNAUTHORIZED,
                detail="인증 완료되지 못한 이메일입니다. 먼저 이메일 인증을 완료하세요.",
            )

        return user.verified

    def send_verification_email(
        self,
        db: Session,
        email: str,
        background_tasks: BackgroundTasks,
    ) -> None:
        """입력 받은 email 주소로 이메일 인증 메일을 보낸다.

        Args:
            - db (Session): db session
            - email (str): 회원가입 시 입력한 이메일 주소

        Raises:
            - HTTPException (500): 이메일 전송과정에서 문제 발생 시 등록한 유저 삭제와 에러를 일으킨다.
        """
        try:
            code = secrets.token_urlsafe(10)  # verification_code의 최소 길이 10
            new_user = self.get_user(
                db,
                email=email,
            )
            self.update(
                db,
                user=new_user,
                data_to_be_updated={"verification_code": code},
            )
            url = (
                f"http://0.0.0.0:8000{settings.API_V1_PREFIX}/verification-email/{code}"
            )
            data = {"email_to": email, "url": url}
            background_tasks.add_task(email_client.send_new_account_email, **data)
        except Exception:
            user_crud.remove(
                db,
                new_user,
            )
            raise HTTPException(
                status_code=status.HTTP_500_INTERNAL_SERVER_ERROR,
                detail="이메일 발송 과정에서 에러가 발생했습니다. 다시 회원가입 정보를 입력하세요",
            )

    def send_password_reset_email(
        self,
        db: Session,
        email: str,
        background_tasks: BackgroundTasks,
    ) -> None:
        """입력 받은 email 주소로 임시 비밀번호를 발송한다.

        Args:
            - db (Session): db session
            - email (str): 회원가입 시 입력한 이메일 주소

        Raises:
            - HTTPException (500 INTERNAL SERVER ERROR): 이메일 전송과정에서 문제가 생기면 에러를 발생시킨다.
        """
        try:
            temporary_password = secrets.token_urlsafe(8)  # 패스워드의 최소 길이 8
            selected_user = self.get_user(
                db,
                email=email,
            )
            hashed_password = self.get_password_hash(temporary_password)

            self.update(
                db,
                user=selected_user,
                data_to_be_updated={"password": hashed_password},
            )

            data = {"email_to": email, "password": temporary_password}
            background_tasks.add_task(
                email_client.send_reset_password_email,
                **data,
            )
        except Exception:
            raise HTTPException(
                status_code=status.HTTP_500_INTERNAL_SERVER_ERROR,
                detail="이메일 발송 과정에서 에러가 발생했습니다. 다시 시도하세요.",
            )

    @staticmethod
    def get_current_user(
        db: Session = Depends(db.get_db),
        token: schema.Token = Depends(__oauth2_scheme),
    ) -> User:
        """발급했던 Token으로부터 user 정보를 가져온다.

        Args:
            - db (Session): db session
            - token (Token, optional): 발급받은 token 정보

        Raises:
            - HTTPException (401 UNAUTHORIZED): 다음 두 가지 경우에 발생한다.
                - decoding 작업 시 발생되는 JWT error
                - jwt로부터 얻은 email 정보로 유저 조회 시 없을 경우 발생되는 에러

        Returns:
            - User: jwt로부터 얻은 유저 정보
        """
        credentials_exception = HTTPException(
            status_code=status.HTTP_401_UNAUTHORIZED,
            detail="Could not validate credentials",
            headers={"WWW-Authenticate": "Bearer"},
        )
        try:
            payload = jwt.decode(
                token,
                settings.SECRET_KEY,
                settings.SECRET_ALGORITHM,
            )
            email: str = payload.get("sub")
            if email is None:
                raise credentials_exception
        except JWTError:
            raise credentials_exception

        user = user_crud.get_user(
            db,
            email=email,
        )

        if user is None:
            raise credentials_exception

        return user

    @staticmethod
    def get_current_user_verified(
        current_user: User = Depends(get_current_user),
    ) -> str:
        """인증된 현재 유저 정보를 반환한다.

        Args:
           - current_user (Depends): 현재 유저 정보

        Raises:
            - HTTPException (401 UNAUTHORIZED): 등록은 되었지만 이메일 인증이 미완료 상태인 경우

        Returns:
           - str: 인증된 user의 email 정보
        """

        if not current_user.verified:
            raise HTTPException(
                status_code=status.HTTP_401_UNAUTHORIZED,
                detail="인증 완료되지 못한 이메일입니다. 먼저 이메일 인증을 완료하세요.",
            )

        return current_user

    def get_user(
        self,
        db: Session,
        email: str = None,
        user_id: int = None,
        verification_code: str = None,
        password: str = None,
    ) -> User:
        """입력 받은 정보를 UserDB class에 전달하여 유저 정보를 조회한다.
            email, user_id, verification_code 중 하나의 정보를 받으면 이 정보를 토대로 유저 정보를 조회한다.
            추가로 password 정보까지 포함하여 2개의 key 값을 입력받을 경우,
            위 3가지 정보를 토대로 조회된 user가 해당 password 정보를 가지고 있는지 확인한다.

        Args:
            - db (Session): db session
            - email (str): email 정보
            - user_id (int): user id 정보
            - verification_code (str): 인증 코드 정보
            - password (str): user의 password 정보

        Returns:
            - User: 조회된 user 객체
        """

        # 받은 정보를 통해 user 조회
        if email is not None:
            user = user_crud.get_user(
                db,
                email=email,
            )
        elif user_id is not None:
            user = user_crud.get_user(
                db,
                user_id=user_id,
            )
        else:
            user = user_crud.get_user(
                db,
                verification_code=verification_code,
            )

        if password is not None:
            # 조회된 user의 비밀번호 정보와 입력받은 password 정보와 일치하는지 확인
            if self.verify_password(
                password,
                user.password,
            ):
                return user
        else:
            return user

    def create(
        self,
        db: Session,
        data_for_signup: dict,
    ) -> User:
        """data_for_signup로 받은 정보를 UserDB class에 전달하여 새로운 user를 생성한다.
            user 생성 시 패스워드는 암호화하여 저장하기 위해 암호화된 패스워드로 변경한 후 infrastructure layer에 전달한다.

        Args:
            - db (Session): db session
            - data_for_signup (schema.UserCreate): 등록할 user의 가입 정보

        Raises:
            - HTTPException (500 INTERNAL SERVER ERROR): user 등록 과정에서 문제가 생기면 에러를 발생시킨다.

        Returns:
            - User: 생성된 user 객체
        """
        # password 암호화
        data_for_signup["password"] = self.get_password_hash(
            data_for_signup.get("password"),
        )

        data_for_signup.pop("password_confirm")  # password_confirm key 제거
        data_for_signup[
            "name"
        ] = f"user-{secrets.token_urlsafe(8)}"  # minimum name length

        try:
            new_user = user_crud.create(db, **data_for_signup)
            return new_user
        except Exception:
            raise HTTPException(
                status_code=status.HTTP_500_INTERNAL_SERVER_ERROR,
                detail="계정 생성에 실패했습니다.",
            )

    def update(
        self,
        db: Session,
        user: User,
        data_to_be_updated: dict,
    ) -> User:
        """user 정보와 업데이트할 정보를 UserDB class에 전달하여 해당 user 정보를 수정한다.

        Args:
            - db (Session): db session
            - user (User): user 정보
            - data_to_be_updated (dict): 해당 user의 변경될 정보

        Raises:
            - HTTPException (500): user 정보 변경 과정에서 문제가 발생할 경우

        Returns:
            - User: 수정된 user 객체
        """
        try:
            updated_user = user_crud.update(
                db,
                user,
                **data_to_be_updated,
            )
            return updated_user
        except Exception:
            raise HTTPException(
                status_code=status.HTTP_500_INTERNAL_SERVER_ERROR,
                detail="계정 정보 변경에 실패하였습니다.",
            )

    def remove(
        self,
        db: Session,
        user_to_be_deleted: User | int,
    ) -> dict:
        """삭제할 user의 id 또는 User 객체 정보를 UserDB class에 전달하여 해당 user 정보를 삭제한다.

        Args:
            - db (Session): db session
            - user_to_be_deleted (User | int): 삭제될 user 정보

        Raises:
            - HTTPException (500): user 정보 삭제 과정에서 문제가 생기면 에러를 발생시킨다.

        Returns:
            - dict: 작업 성공 메세지
        """
        try:
            user_crud.remove(
                db,
                user_to_be_deleted=user_to_be_deleted,
            )
            return {"status": "success"}
        except Exception:
            raise HTTPException(
                status_code=status.HTTP_500_INTERNAL_SERVER_ERROR,
                detail="계정 삭제를 실패하였습니다.",
            )

    def signup(
        self,
        db: Session,
        background_tasks: BackgroundTasks,
        data_for_signup: dict,
    ) -> None:
        """email과 password로 새 user를 등록한다.

        Args:
            - data_for_signup (schema.UserCreate) : 등록할 email과 password 정보

        Raises:
            - HTTPException (400 BAD REQUEST): 이미 인증된 이메일인 경우
            - HTTPException (401 UNAUTHORIZED): 등록은 되었지만 이메일 인증이 미완료 상태인 경우
            - HTTPException (500 INTERNAL SERVER ERROR): 다음 2가지 경우에 발생한다.
                - 유저 생성에 실패할 경우
                - 이메일 인증을 위한 이메일 발송에 실패할 경우
        """
        user = self.get_user(
            db,
            email=data_for_signup.get("email"),
        )

        if user and self.is_verified(user):
            raise HTTPException(
                status_code=400,
                detail="이미 인증된 이메일입니다.",
            )

        self.create(
            db,
            data_for_signup,
        )  # 미인증 유저 생성

        # 이메일 인증 메일 발송하기
        self.send_verification_email(
            db,
            email=data_for_signup.get("email"),
            background_tasks=background_tasks,
        )

    def verify_email(
        self,
        db: Session,
        code: str,
    ) -> None:
        """code 정보를 받아 user를 조회하여 해당 user의 인증 상태를 True로 바꾼다.

        Args:
          - code (str) : url에 담겨진 인증 code 정보

        Raises:
            - HTTPException (404 NOT FOUND): 다음 경우에 발생한다.
                - verification code가 code 값과 일치하는 user를 찾지 못한 경우
            - HTTPException (500 INTERNAL SERVER ERROR): 인증 상태값 변경에 실패한 경우
        """
        user = self.get_user(
            db,
            verification_code=code,
        )

        if not user:
            raise self.USER_NOT_FOUND_ERROR

        self.update(
            db,
            user=user,
            data_to_be_updated={"verified": True},
        )

    def login(
        self,
        db: Session,
        email: str,
        password: str,
    ) -> str:
        """login 정보를 입력하면 access token을 발행한다.

        Args:
        - email: 로그인 시 입력한 email
        - password: 로그인 시 입력한 password

        Raises:
        - HTTPException (400 BAD REQUEST): 입력한 비밀번호가 회원가입 시 입력한 비밀번호와 다른 경우
        - HTTPException (401 UNAUTHORIZED): 등록은 되었지만 이메일 인증이 미완료 상태인 경우
        - HTTPException (404 NOT FOUND): email에 해당하는 user를 찾지 못한 경우

        Returns:
        - str: 생성된 access token을 반환
        """
        user = user_crud.get_user(
            db,
            email=email,
        )

        if not user:
            raise self.USER_NOT_FOUND_ERROR
<<<<<<< HEAD

        self.verify_password(password, user.password)
=======
>>>>>>> f8f5df98

        if self.is_verified(user):
            access_token = self.create_access_token({"sub": email})
            return access_token

    def reset_password(
        self,
        db: Session,
        email: str,
        background_task: BackgroundTasks,
    ) -> None:
        """로그인 시 비밀번호를 잊었을 때, 입력한 이메일 주소로 임시 비밀번호를 보낸다.

        Args:
        - email: 로그인 시 입력한 이메일 주소

        Raises:
        - HTTPException (401 UNAUTHORIZED): 등록은 되었지만 이메일 인증이 미완료 상태인 경우
        - HTTPException (404 NOT FOUND): email에 해당하는 user를 찾지 못한 경우
        - HTTPException (500 INTERNAL SERVER ERROR): 다음 경우에 발생한다.
            - 비밀번호 초기화를 위한 이메일 발송에 실패했을 때
        """
        user = user_crud.get_user(
            db,
            email=email,
        )

        if not user:
            raise self.USER_NOT_FOUND_ERROR

        if self.is_verified(user):
            self.send_password_reset_email(
                db,
                email,
                background_task,
            )

    def change_password(
        self,
        db: Session,
        email: str,
        current_password: str,
        new_password: str,
    ) -> None:
        """임시 비밀번호로 로그인 후, 다른 패스워드로 변경한다.
            기존 패스워드 정보가 현재 유저의 패스워드 정보와 일치하면 새로운 패스워드로 변경한다.
            일치하지 않으면 변경하지 않는다.

        Args:
        - email (str): 유저의 email 정보
        - current_password: 현재 패스워드
        - new_password: 새 패스워드

        Raises:
        - HTTPException (400 BAD REQUEST): 입력한 비밀번호가 회원가입 시 입력한 비밀번호와 다른 경우
        - HTTPException (401 UNAUTHORIZED): 등록은 되었지만 이메일 인증이 미완료 상태인 경우
        - HTTPException (404 NOT FOUND): email에 해당하는 user를 찾지 못한 경우
        - HTTPException (500 INTERNAL SERVER ERROR): 비밀번호 변경에 실패한 경우
        """
        user = user_crud.get_user(
            db,
            email=email,
        )

        if not user:
            raise self.USER_NOT_FOUND_ERROR

        if self.verify_password(
            current_password,
            user.password,
        ):
            hashed_password = self.get_password_hash(new_password)
            self.update(
                db,
                user,
                {"password": hashed_password},
            )

    def read_user(
        self,
        db: Session,
        user_id: int,
        email: str,
    ) -> schema.UserRead:
        """user_id가 current_user와의 일치 유무에 따라 다른 user 정보를 반환한다.
        - user_id가 current_user와 동일하면 email을 포함한 current_user의 정보를 전달한다.
        - user_id와 current_user가 다르면 user_id에 해당되는 name과 profile text를 전달한다.


        Args:
        - user_id (int): db에 저장된 user id
        - email (str): 유저의 email 정보

        Raises:
        - HTTPException (401 UNAUTHORIZED): 등록은 되었지만 이메일 인증이 미완료 상태인 경우
        - HTTPException (404 NOT FOUND): email에 해당하는 user를 찾지 못할 때 발생

        Returns:
        - User or dict: 유저 정보
        """
        selected_user = user_crud.get_user(
            db,
            user_id=user_id,
        )

        if not selected_user:
            raise self.USER_NOT_FOUND_ERROR

        if selected_user:
            if selected_user.email == email:
                return schema.UserRead(
                    id=selected_user.id,
                    email=selected_user.email,
                    name=selected_user.name,
                    profile_text=selected_user.profile_text,
                )
            else:
                return schema.UserRead(
                    id=selected_user.id,
                    name=selected_user.name,
                    profile_text=selected_user.profile_text,
                )

    def update_user(
        self,
        db: Session,
        user_id: int,
        email: str,
        data_to_be_updated: dict,
    ) -> User:
        """user_id와 현재 user id와 같으면 유저 자신의 정보를 수정한다.

        Args:
        - user_id (int): db에 저장된 user id
        - email (str): token에서 가져온 현재 유저의 email 정보
        - data_to_be_updated (dict): 업데이트할 user 정보

        Raises:
        - HTTPException (403 FORBIDDEN): 수정 권한이 없는 경우
        - HTTPException (404 NOT FOUND): email에 해당하는 user를 찾지 못한 경우
        - HTTPException (500 INTERNAL SERVER ERROR): 유저 정보 변경에 실패한 경우

        Returns:
        - User: 변경된 user 정보를 반환
        """
        selected_user = user_crud.get_user(
            db,
            user_id=user_id,
        )

        if not selected_user:
            raise self.USER_NOT_FOUND_ERROR

        if selected_user.email == email:
            updated_user = self.update(
                db,
                selected_user,
                data_to_be_updated,
            )
            return updated_user
        else:
            raise HTTPException(
                status_code=status.HTTP_403_FORBIDDEN,
                detail="수정할 권한이 없습니다.",
            )

    def delete_user(
        self,
        db: Session,
        user_id: int,
        email: str,
    ) -> None:
        """user_id와 현재 user id와 같으면 유저 자신의 계정을 삭제한다.

        Args:
        - user_id (int): db에 저장된 user id
        - email (str): 유저의 이메일 정보

        Raises:
        - HTTPException (403 FORBIDDEN): 삭제 권한이 없는 경우
        - HTTPException (404 NOT FOUND): email에 해당하는 user를 찾지 못한 경우
        - HTTPException (500 INTERNAL SERVER ERROR): 유저 정보 삭제에 실패한 경우
        """
        selected_user = user_crud.get_user(
            db,
            user_id=user_id,
        )

        if not selected_user:
            raise self.USER_NOT_FOUND_ERROR

        if selected_user.email == email:
            self.remove(
                db,
                selected_user,
            )
        else:
            raise HTTPException(
                status_code=status.HTTP_403_FORBIDDEN,
                detail="삭제할 권한이 없습니다.",
            )

    def get_followers(
        self,
        db: Session,
        following_id: int,
    ) -> List[User]:
        """following_id에 해당하는 유저의 팔로워들을 조회한다.

        Args:

        - following_id (int): user의 id

        Raises:

        - HTTPException (404 NOT FOUND): 팔로워가 없을 때

        Returns:

        - List[User]: 팔로워 목록
        """
        followers = user_crud.get_followers(db, following_id)

        if len(followers) == 0:
            raise HTTPException(
                status_code=status.HTTP_404_NOT_FOUND,
                detail="해당 유저는 팔로워가 없습니다.",
            )
        return followers

    def get_followings(
        self,
        db: Session,
        follower_id: int,
    ) -> List[User]:
        """follower_id에 해당하는 유저를 따르는 팔로잉들을 조회한다.

        Args:
            follower_id (int): 유저의 id

        Raises:

        - HTTPException (404 NOT FOUND): 팔로잉이 없을 때

        Returns:
            List[User]: 팔로잉 목록
        """
        followings = user_crud.get_followings(db, follower_id)

        if len(followings) == 0:
            raise HTTPException(
                status_code=404,
                detail="해당 유저는 팔로잉이 없습니다.",
            )

        return followings

    def follow_user(
        self,
        db: Session,
        follower_id: int,
        following_id: int,
    ) -> bool:
        """주어진 정보를 바탕으로 follow 관계를 맺는다.
            주어진 정보를 바탕으로 Follow 객체가 이미 존재하는지 조회 후,
            조회된 Follow 객체의 is_followed 값이 False이면 True롤 변경한다.
            조회 후 없다면 새로 생성한다.
            follower_id는 팔로우를 당하는 유저의 id, following_id는 팔로우를 거는 유저의 id 를 말한다.

        Args:

        - follower_id (int): 팔로우를 당하는 유저의 id
        - following_id (int): 팔로우를 거는 유저의 id

        Raises:

        - HTTPException (400 BAD REQUEST): 이미 Follow 관계가 맺어진 경우
        - HTTPException (500 INTERNAL SERVER ERROR): Follow 관계에 실패할 경우

        Returns:

        - bool: follow 관계 맺기 성공 시 True를 반환
        """
        selected_follow = user_crud.get_follow(db, follower_id, following_id)

        if selected_follow and selected_follow.is_followed:
            raise HTTPException(
                status_code=400,
                detail="이미 Follow 관계가 맺어져 있습니다.",
            )
        try:
            user_crud.follow(
                db,
                selected_follow,
                follower_id,
                following_id,
            )
            return True
        except Exception:
            raise HTTPException(
                status_code=status.HTTP_500_INTERNAL_SERVER_ERROR,
                detail="follow 관계를 맺는데 실패하였습니다.",
            )

    def unfollow_user(
        self,
        db: Session,
        follower_id: int,
        following_id: int,
    ) -> bool:
        """주어진 정보를 바탕으로 follow 관계를 끊는다.
            주어진 정보의를 바탕으로 Follow 객체를 조회 후, 해당 객체의 is_followed 값이 False이면 에러를 발생시킨다.
            True이면 언팔로우를 시도한다.
            follower_id는 팔로우를 당하는 유저의 id, following_id는 팔로우를 거는 유저의 id 를 말한다.

        Args:

        - follower_id (int): 팔로우를 당했던 유저의 id
        - following_id (int): 팔로우를 걸었던 유저의 id

        Raises:

        - HTTPException (400 BAD REQUEST): 이미 Follow 관계가 취소된 경우
        - HTTPException (404 NOT FOUND): 전달된 정보에 일치하는 Follow 관계를 찾을 수 없을 때
        - HTTPException (500 INTERNAL SERVER ERROR): Follow 관계 끊기에 실패한 경우

        Returns:

        - bool: follow 관계 끊기 성공 시 True를 반환
        """
        selected_follow = user_crud.get_follow(db, follower_id, following_id)

        if not selected_follow:
            raise HTTPException(
                status_code=404,
                detail="해당 정보에 일치하는 Follow 관계를 찾을 수 없습니다.",
            )

        if not selected_follow.is_followed:
            raise HTTPException(status_code=400, detail="이미 Follow 관계가 취소되었습니다.")
        try:
            user_crud.unfollow(db, selected_follow)
            return True
        except Exception:
            raise HTTPException(
                status_code=status.HTTP_500_INTERNAL_SERVER_ERROR,
                detail="follow 관계 취소가 실패하였습니다.",
            )


user_service = UserService()<|MERGE_RESOLUTION|>--- conflicted
+++ resolved
@@ -526,11 +526,8 @@
 
         if not user:
             raise self.USER_NOT_FOUND_ERROR
-<<<<<<< HEAD
 
         self.verify_password(password, user.password)
-=======
->>>>>>> f8f5df98
 
         if self.is_verified(user):
             access_token = self.create_access_token({"sub": email})
