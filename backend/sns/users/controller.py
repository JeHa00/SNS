--- conflicted
+++ resolved
@@ -22,11 +22,7 @@
 def signup(
     data_for_signup: UserCreate,
     background_tasks: BackgroundTasks,
-<<<<<<< HEAD
-    user_service=Depends(UserService),
-=======
-    user_service: UserService = Depends(UserService),
->>>>>>> 257fca9d
+    user_service: UserService = Depends(UserService),
     db: Session = Depends(db.get_db),
 ):
     """email과 password로 새 user를 등록한다.
@@ -52,15 +48,11 @@
 
     - Msg: 이메일 전송 성공 유무 메세지 반환
     """
-<<<<<<< HEAD
-    user_service.signup(db, background_tasks, data_for_signup)
-=======
     user_service.signup(
         db,
         background_tasks,
         data_for_signup.dict(),
     )
->>>>>>> 257fca9d
     return {"status": "success", "msg": "이메일 전송이 완료되었습니다."}
 
 
@@ -71,11 +63,7 @@
 )
 def verify_email(
     code: str,
-<<<<<<< HEAD
-    user_service=Depends(UserService),
-=======
-    user_service: UserService = Depends(UserService),
->>>>>>> 257fca9d
+    user_service: UserService = Depends(UserService),
     db: Session = Depends(db.get_db),
 ):
     """code 정보를 받아 user를 조회하여 해당 user의 인증 상태를 True로 바꾼다.
@@ -94,15 +82,10 @@
 
     - Msg: 계정 인증 완료 메세지
     """
-<<<<<<< HEAD
-    user = user_service.get_user(db, verification_code=code)
-    user_service.update(db, user=user, data_to_be_updated={"verified": True})
-=======
     user_service.verify_email(
         db,
         code,
     )
->>>>>>> 257fca9d
     return {"status": "success", "msg": "이메일 인증이 완료되었습니다."}
 
 
@@ -110,11 +93,7 @@
 def login(
     email: str = Body(...),
     password: str = Body(...),
-<<<<<<< HEAD
-    user_service=Depends(UserService),
-=======
-    user_service: UserService = Depends(UserService),
->>>>>>> 257fca9d
+    user_service: UserService = Depends(UserService),
     db: Session = Depends(db.get_db),
 ):
     """login 정보를 입력하면 access token을 발행한다.
@@ -146,12 +125,7 @@
 def reset_password(
     background_tasks: BackgroundTasks,
     email: str = Body(...),
-<<<<<<< HEAD
-    user_service=Depends(UserService),
-    background_tasks=BackgroundTasks(),
-=======
-    user_service: UserService = Depends(UserService),
->>>>>>> 257fca9d
+    user_service: UserService = Depends(UserService),
     db: Session = Depends(db.get_db),
 ):
     """로그인 시 비밀번호를 잊었을 때, 입력한 이메일 주소로 임시 비밀번호를 보낸다.
@@ -182,13 +156,8 @@
 @router.patch("/password-change", response_model=Msg, status_code=status.HTTP_200_OK)
 def change_password(
     password_data: UserPasswordUpdate,
-<<<<<<< HEAD
-    user_service=Depends(UserService),
-    current_user: UserBase = Depends(UserService.get_current_user_verified),
-=======
     user_service: UserService = Depends(UserService),
     current_user_email: str = Depends(UserService.get_current_user_verified),
->>>>>>> 257fca9d
     db: Session = Depends(db.get_db),
 ):
     """임시 비밀번호로 로그인 후, 다른 패스워드로 변경한다.
@@ -228,13 +197,8 @@
 )
 def read_user(
     user_id: int,
-<<<<<<< HEAD
-    user_service=Depends(UserService),
-    current_user: UserBase = Depends(UserService.get_current_user_verified),
-=======
     user_service: UserService = Depends(UserService),
     current_user_email: str = Depends(UserService.get_current_user_verified),
->>>>>>> 257fca9d
     db: Session = Depends(db.get_db),
 ) -> UserRead:
     """user_id가 current_user와의 일치 유무에 따라 user 정보를 반환한다.
@@ -278,13 +242,8 @@
 def update_user(
     user_id: int,
     data_to_be_updated: UserUpdate,
-<<<<<<< HEAD
-    user_service=Depends(UserService),
-    current_user: UserBase = Depends(UserService.get_current_user_verified),
-=======
     user_service: UserService = Depends(UserService),
     current_user_email: str = Depends(UserService.get_current_user_verified),
->>>>>>> 257fca9d
     db: Session = Depends(db.get_db),
 ) -> UserRead:
     """user_id와 현재 user id와 같으면 유저 자신의 정보를 수정한다.
@@ -317,13 +276,8 @@
 @router.delete("/users/{user_id}", response_model=Msg, status_code=status.HTTP_200_OK)
 def delete_user(
     user_id: int,
-<<<<<<< HEAD
-    user_service=Depends(UserService),
-    current_user: UserBase = Depends(UserService.get_current_user_verified),
-=======
     user_service: UserService = Depends(UserService),
     current_user_email: str = Depends(UserService.get_current_user_verified),
->>>>>>> 257fca9d
     db: Session = Depends(db.get_db),
 ):
     """user_id와 현재 user id와 같으면 유저 자신의 계정을 삭제한다.
