--- conflicted
+++ resolved
@@ -73,11 +73,7 @@
     db_session: Session,
     fake_user: Dict,
 ) -> None:
-<<<<<<< HEAD
-    """fake_user가 생성한 100개의 Post model를 만든다.
-=======
     """fake_user가 생성한 100개의 Post 객체를 만든다.
->>>>>>> 4a603529
 
     Args:
         client (TestClient): test용 db url에 연결된 client를 생성
