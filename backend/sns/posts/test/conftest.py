from typing import Dict

import pytest
from fastapi.testclient import TestClient
from sqlalchemy.orm import Session

# flake8: noqa
from sns.common.conftest import start_app, app, db_session, client

# flake8: noqa
<<<<<<< HEAD
from sns.users.test.conftest import get_user_token_headers_and_user_info, fake_user
from sns.users.test.utils import random_lower_string
=======
from sns.users.test.conftest import fake_user, get_user_token_headers_and_login_data
from sns.users.test.utils import random_lower_string, random_email
>>>>>>> 10653308
from sns.users.repositories.db import user_crud
from sns.users.schema import UserCreate, UserUpdate
from sns.posts.repository import post_crud, post_like_crud
from sns.posts.schema import PostCreate, PostLike
from sns.posts.model import Post


@pytest.fixture(scope="function")
def fake_post(
    client: TestClient,
    db_session: Session,
    fake_user: Dict,
) -> Post:
    """fake_user가 생성하는 한 개의 Post model를 만든다.

    Args:
        client (TestClient): test용 db url에 연결된 client를 생성
        db_session (Session): db session.
        fake_user (Dict): test용을 생성한 user 정보

    Returns:
        Post: 생성된 Post 객체를 반환
    """
    # user 정보
    user = fake_user.get("user")

    # verified 상태 변경
    data_to_be_updated = UserUpdate(verified=True)
    user_crud.update(
        db_session,
        user=user,
        data_to_be_updated=data_to_be_updated,
    )

    # 생성할 post 정보
    content = random_lower_string(k=1000)
    post_data = PostCreate(content=content)
    post = post_crud.create(
        db_session,
        post_data=post_data,
        writer_id=user.id,
    )
    return post


@pytest.fixture(scope="function")
def fake_multi_posts(
    client: TestClient,
    db_session: Session,
    fake_user: Dict,
) -> None:
    """fake_user가 생성한 여러 개의 Post model를 만든다.

    Args:
        client (TestClient): test용 db url에 연결된 client를 생성
        db_session (Session): db session.
        fake_user (Dict): test용을 생성한 user 정보
    """
    post_total_count_to_make = 100

    while post_total_count_to_make > 0:
        content = random_lower_string(k=1000)
        post_data = PostCreate(content=content)
        user = fake_user.get("user")
        post_crud.create(
            db_session,
            post_data=post_data,
            writer_id=user.id,
        )
        post_total_count_to_make -= 1


@pytest.fixture(scope="function")
def fake_post_by_user_logged_in(
    client: TestClient,
    db_session: Session,
    get_user_token_headers_and_login_data: dict,
) -> Post:
    """로그인 상태의 유저가 생성한 post 한 개를 반환한다.

    Args:
        client (TestClient): test용 db url에 연결된 client를 생성
        db_session (Session): db session.
        get_user_token_headers_and_login_data (dict): 로그인된 user를 생성

    Returns:
        Post: 생성된 Post 객체를 반환
    """
    login_data = get_user_token_headers_and_login_data["login_data"]
    user = user_crud.get_user(db_session, login_data["email"])

    # 생성할 post 정보
    content = random_lower_string(k=1000)
    post_data = PostCreate(content=content)
    post = post_crud.create(
        db_session,
        post_data=post_data,
        writer_id=user.id,
    )
    return post


@pytest.fixture(scope="function")
def fake_multi_post_by_user_logged_in(
    client: TestClient,
    db_session: Session,
    get_user_token_headers_and_login_data: dict,
):
    """로그인 상태의 유저가 post 100개를 생성한다.

    Args:
        client (TestClient): test용 db url에 연결된 client를 생성
        db_session (Session): db session.
        get_user_token_headers_and_login_data (dict): 로그인된 user를 생성
    """
    login_data = get_user_token_headers_and_login_data["login_data"]
    user = user_crud.get_user(
        db_session,
        login_data["email"],
    )
    post_total_count_to_make = 100

    while post_total_count_to_make > 0:
        content = random_lower_string(k=1000)
        post_data = PostCreate(content=content)
<<<<<<< HEAD
        post_crud.create(
            db_session,
            post_data=post_data,
            writer_id=user.id,
        )
        post_total_count_to_make -= 1
=======
        post_crud.create(db_session, post_data=post_data, writer_id=user.id)
        post_total_count_to_make -= 1


@pytest.fixture(scope="function")
def fake_postlike(
    client: TestClient, db_session: Session, fake_user: dict, fake_multi_posts
):
    # fake_user 정보 가져오기
    user = fake_user.get("user")

    # 또 다른 fake_user 생성
    password = random_lower_string(k=8)
    user_info = UserCreate(
        email=random_email(), password=password, password_confirm=password
    )
    another_user = user_crud.create(db_session, user_info=user_info)

    for post_id in range(1, 51):
        like_info = PostLike(who_like_id=user.id, like_target_id=post_id)
        post_like_crud.like(db_session, like_info=like_info)

    for post_id in range(1, 101):
        like_info = PostLike(who_like_id=another_user.id, like_target_id=post_id)
        post_like_crud.like(db_session, like_info=like_info)
>>>>>>> 10653308
<|MERGE_RESOLUTION|>--- conflicted
+++ resolved
@@ -8,13 +8,8 @@
 from sns.common.conftest import start_app, app, db_session, client
 
 # flake8: noqa
-<<<<<<< HEAD
-from sns.users.test.conftest import get_user_token_headers_and_user_info, fake_user
-from sns.users.test.utils import random_lower_string
-=======
 from sns.users.test.conftest import fake_user, get_user_token_headers_and_login_data
 from sns.users.test.utils import random_lower_string, random_email
->>>>>>> 10653308
 from sns.users.repositories.db import user_crud
 from sns.users.schema import UserCreate, UserUpdate
 from sns.posts.repository import post_crud, post_like_crud
@@ -140,21 +135,20 @@
     while post_total_count_to_make > 0:
         content = random_lower_string(k=1000)
         post_data = PostCreate(content=content)
-<<<<<<< HEAD
         post_crud.create(
             db_session,
             post_data=post_data,
             writer_id=user.id,
         )
         post_total_count_to_make -= 1
-=======
-        post_crud.create(db_session, post_data=post_data, writer_id=user.id)
-        post_total_count_to_make -= 1
 
 
 @pytest.fixture(scope="function")
 def fake_postlike(
-    client: TestClient, db_session: Session, fake_user: dict, fake_multi_posts
+    client: TestClient,
+    db_session: Session,
+    fake_user: dict,
+    fake_multi_posts,
 ):
     # fake_user 정보 가져오기
     user = fake_user.get("user")
@@ -162,7 +156,9 @@
     # 또 다른 fake_user 생성
     password = random_lower_string(k=8)
     user_info = UserCreate(
-        email=random_email(), password=password, password_confirm=password
+        email=random_email(),
+        password=password,
+        password_confirm=password,
     )
     another_user = user_crud.create(db_session, user_info=user_info)
 
@@ -172,5 +168,4 @@
 
     for post_id in range(1, 101):
         like_info = PostLike(who_like_id=another_user.id, like_target_id=post_id)
-        post_like_crud.like(db_session, like_info=like_info)
->>>>>>> 10653308
+        post_like_crud.like(db_session, like_info=like_info)