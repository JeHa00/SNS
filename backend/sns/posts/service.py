from typing import List

from starlette.background import BackgroundTasks
from fastapi import HTTPException, status
from sqlalchemy.orm import Session
from redis.client import Redis

from sns.users.repositories.db import user_crud
from sns.users.model import User
from sns.posts.repository import post_crud, post_redis_crud
from sns.posts.model import Post, PostLike


class PostService:
    POST_NOT_FOUND_ERROR = HTTPException(
        status_code=status.HTTP_404_NOT_FOUND,
        detail="주어진 정보에 일치하는 글을 찾을 수 없습니다.",
    )

    def get_post_and_handle_none(
        self,
        db: Session,
        post_id: int,
    ) -> Post:
        """post_id 값을 가지고 있는 user를 조회한다. none일 경우 에러를 발생시킨다.

        Args:
            - post_id (int): 조회할 post의 id

        Raises:
            - HTTPException (404 NOT FOUND): post_id 에 해당되는 post를 찾지 못할 경우

        Returns:
<<<<<<< HEAD
            - Post : 조회된 post를 반환
=======
            - User : 조회된 user를 반환
>>>>>>> 683c7d82
        """
        selected_post = post_crud.get_post(
            db,
            post_id,
        )

        if not selected_post:
            raise self.POST_NOT_FOUND_ERROR

        return selected_post

    def create(
        self,
        db: Session,
        writer_id: int,
        post_data: dict,
    ) -> Post:
        """입력받은 정보를 PostDB class에 전달하여 해당 정보를 가지는 post를 생성한다.

        Args:
            - writer_id (int): post를 생성하는 user id
            - post_data (dict): 생성될 post의 content 정보

        Raises:
            - HTTPException (500 INTERNAL SERVER ERROR): post 생성에 실패했을 때 발생

        Returns:
            - Post: 생성된 post 정보를 반환
        """
        try:
            created_post = post_crud.create(
                db,
                writer_id,
                **post_data,
            )
            return created_post
        except Exception:
            raise HTTPException(
                status_code=status.HTTP_500_INTERNAL_SERVER_ERROR,
                detail="글 생성에 실패하였습니다.",
            )

    def update(
        self,
        db: Session,
        post_data: Post,
        data_to_be_updated: dict,
    ) -> Post:
        """입력받은 정보를 PostDB class에 전달하여
           post_data에 해당되는 Post 객체에 data_to_be_updated 정보로 수정한다.

        Args:
            - post_data (Post): 수정할 post 객체 정보로, Post model 또는 id 값으로 전달된다.
            - data_to_be_updated (dict): 수정 시 반영할 내용

        Raises:
            - HTTPException (500 INTERNAL SERVER ERROR): post 수정 실패 시 발생

        Returns:
            - Post: 수정된 post 객체를 반환
        """
        try:
            updated_post = post_crud.update(
                db,
                post_data,
                **data_to_be_updated,
            )
            return updated_post
        except Exception:
            raise HTTPException(
                status_code=status.HTTP_500_INTERNAL_SERVER_ERROR,
                detail="글 수정에 실패하였습니다.",
            )

    def remove(
        self,
        db: Session,
        post_to_be_deleted: Post,
    ) -> bool:
        """입력받은 정보를 PostDB class에 전달하여 post_to_be_deleted 해당되는 post 객체를 삭제한다.

        Args:
            - post_to_be_deleted (Post): 삭제할 post 객체 정보로, Post model 또는 id 값으로 전달된다.

        Raises:
            - HTTPException (500 INTERNAL SERVER ERROR): post 삭제에 실패했을 때 발생

        Returns:
            - bool: post 삭제에 성공하면 True를 반환
        """
        try:
            post_crud.remove(
                db,
                post_to_be_deleted,
            )
            return True
        except Exception:
            raise HTTPException(
                status_code=status.HTTP_500_INTERNAL_SERVER_ERROR,
                detail="글 삭제에 실패하였습니다.",
            )

    def read_post(
        self,
        db: Session,
        post_id: int,
    ) -> Post:
        """입력받은 정보를 PostDB class에 전달하여 post_id에 해당하는 Post 정보를 조회한다.

        Args:
            - post_id (int): 읽어올 post의 id

        Raises:
            - HTTPException(404 NOT FOUND): post_id에 해당되는 post를 찾을 수 없을 때 발생

        Returns:
            - Post: post_id에 해당되는 post 반환
        """
        post = post_crud.get_post(
            db,
            post_id,
        )
        if not post:
            raise self.POST_NOT_FOUND_ERROR

        return post

    def read_posts(
        self,
        db: Session,
        writer_id: int,
        page: int,
        limit: int = 5,
    ) -> List[Post]:
        """입력받은 정보를 PostDB class에 전달하여 writer_id 값에 해당되는 user가 작성한 여러 post들을 조회한다.

        Args:
            - writer_id (int): writer user의 id
            - skip (int, optional): 쿼리 조회 시 건너띌 갯수. 기본 값은 0
            - limit (int, optional): 쿼리 조회 시 가져올 최대 갯수. 기본 값은 5

        Raises:
            - HTTPException(404 NOT FOUND): 다음 경우에 발생
                - writer_id에 해당되는 user를 찾지 못한 경우
                - writer_id에 해당되는 user가 작성한 글이 없는 경우
                - 해당 page에 작성된 글이 없는 경우

        Returns:
            - List[Post]: post 객체 정보들이 list 배열에 담겨져 반환
        """
        post_size_per_page = 5

        # user 유무 확인
        selected_user = user_crud.get_user(
            db,
            user_id=writer_id,
        )

        if not selected_user:
            raise HTTPException(
                status_code=status.HTTP_404_NOT_FOUND,
                detail={
                    "code": "USER_NOT_FOUND",
                    "message": "해당되는 유저를 찾을 수 없습니다.",
                },
            )

        # post 조회
        posts = post_crud.get_multi_posts(
            db,
            writer_id,
            skip=page * post_size_per_page,
            limit=limit,
        )

        if len(posts) == 0:
            raise HTTPException(
                status_code=status.HTTP_404_NOT_FOUND,
                detail={
                    "code": "POST_NOT_FOUND",
                    "message": "주어진 정보에 일치하는 글을 찾을 수 없습니다.",
                },
            )
        return posts

    def create_post(
        self,
        db: Session,
        writer_id: int,
        current_user_id: int,
        data_to_be_created: dict,
    ) -> Post:
        """user_id가 current_user와 동일할 때 post를 생성한다.

        Args:

            - writer_id (int): 글을 작성할 user의 id
            - data_to_be_created (PostCreate): 생성할 post의 content 정보
            - current_user_id (int): 현재 로그인된 유저의 id

        Raises:

            - HTTPException (403 FORBIDDEN): writer_id가 로그인된 user id와 달라 작성 권한이 없는 경우
            - HTTPException (500 INTERNAL SERVER ERROR): post 생성에 실패한 경우

        Returns:

              - Post: 생성된 post 정보 반환
        """
        if writer_id == current_user_id:
            post = self.create(
                db,
                writer_id,
                data_to_be_created,
            )
            return post
        else:
            raise HTTPException(
                status_code=status.HTTP_403_FORBIDDEN,
                detail="작성 권한이 없습니다.",
            )

    def update_post(
        self,
        db: Session,
        post_id: int,
        current_user_id: int,
        data_to_be_updated: dict,
    ) -> Post:
        """user_id가 현재 user id와 동일하여 수정 권한이 있을 때 post_id에 해당되는 post를 수정한다.

        Args:

            - user_id (int): 수정할 user의 id
            - post_id (int): 수정될 post의 id
            - data_to_be_updated (PostUpdate): 업데이트할 정보
            - current_user_id (int): 현재 로그인된 유저의 id

        Raises:

            - HTTPException (403 FORBIDDEN): 해당 글의 작성자가 로그인된 user id와 달라 수정 권한이 없는 경우
            - HTTPException (404 NOT FOUND): post_id에 해당하는 글이 없는 경우
            - HTTPException (500 INTERNAL SERVER ERROR): post 정보 변경에 실패한 경우

        Returns:

             - Post: 수정된 post 객체 반환
        """
        post = self.get_post_and_handle_none(db, post_id)

        if post.writer_id == current_user_id:
            self.update(
                db,
                post,
                data_to_be_updated,
            )
            return post
        else:
            raise HTTPException(
                status_code=status.HTTP_403_FORBIDDEN,
                detail="수정 권한이 없습니다.",
            )

    def delete_post(
        self,
        db: Session,
        post_id: int,
        current_user_id: int,
    ) -> None:
        """user_id가 current_user의 id와 동일할 때, 해당 post_id를 가진 post를 삭제한다.

        Args:

            - user_id (int): 삭제시킬 user의 id
            - post_id (int): 삭제될 post의 id
            - current_user_id (int): 현재 로그인된 유저의 id

        Raises:

            - HTTPException (403 FORBIDDEN): 글의 작성자와 로그인된 user id와 달라 삭제 권한이 없는 경우
            - HTTPException (404 NOT FOUND): writer_id에 해당되는 user가 작성한 글이 없는 경우
            - HTTPException (500 INTERNAL SERVER ERROR): post 삭제에 실패한 경우
        """
        post = self.get_post_and_handle_none(db, post_id)

        if post.writer_id == current_user_id:
            self.remove(
                db,
                post_to_be_deleted=post,
            )
        else:
            raise HTTPException(
                status_code=status.HTTP_403_FORBIDDEN,
                detail="삭제 권한이 없습니다.",
            )

    def get_like(
        self,
        db: Session,
        who_like_id: int,
        like_target_id: int,
    ) -> PostLike | None:
        """입력받은 정보를 PostLikeDB class에 전달하여 post_like_data를 가지고 있는 PostLike 모델 객체를 조회한다.
            없으면 None을 반환한다.

        Args:
            - db (Session): db session.
            - post_like_data (dict): PostLike 모델 객체 정보

        Returns:
            - PostLike: 조회된 PostLike 객체를 반환
            - 없으면 None을 반환
        """
        return post_crud.get_like(
            db,
            who_like_id,
            like_target_id,
        )

    def read_likers(
        self,
        db: Session,
        redis_db: Redis,
        like_target_id: int,
        background_tasks: BackgroundTasks,
    ) -> List[User]:
        """입력받은 정보를 PostLikeDB class에 전달하여 주어진 post id에 해당하는 post를 좋아요한 user들을 조회한다.

        Args:
            - db (Session): db session.
            - redis_db (Redis): Redis db
            - like_target_id (int): 좋아요를 받은 post의 id

        Raises:
            - HTTPException(404 NOT FOUND): 다음 2가지 경우에 발생한다.
                - like_target_id에 해당하는 post를 조회하지 못한 경우
                - 해당 post에 좋아요를 한 user들이 없으면 발생

        Returns:
            - List[User]: 해당 post에 좋아요를 유저들을 반환
        """
        selected_post = post_crud.get_post(
            db,
            like_target_id,
        )

        if not selected_post:
            raise HTTPException(
                status_code=status.HTTP_404_NOT_FOUND,
                detail={
                    "code": "POST_NOT_FOUND",
                    "message": "주어진 정보에 일치하는 글을 찾을 수 없습니다.",
                },
            )

        cache = post_redis_crud.get_cache(redis_db, f"post::{like_target_id}")

        if cache is None:
            users = post_crud.get_users_who_like(db, like_target_id)

            if len(users) == 0:
                raise HTTPException(
                    status_code=status.HTTP_404_NOT_FOUND,
                    detail={
                        "code": "LIKER_NOT_FOUND",
                        "message": "해당 글에 좋아요를 한 유저가 없습니다.",
                    },
                )

            data = {
                "redis_db": redis_db,
                "key": f"post::{like_target_id}",
                "value": users,
            }

            background_tasks.add_task(
                post_redis_crud.set_cache,
                **data,
            )

            return users

        return cache

    def read_likees(
        self,
        db: Session,
        current_user_id: int,
    ) -> List[Post]:
        """current_user_id에 해당하는 user가 좋아요를 한 post들을 조회한다.

        Args:
            - db (Session): db session
            - current_user_id (int): user의 id

        Raises:
            - HTTPException(404 NOT FOUND): 해당 유저가 좋아요를 한 글이 없는 경우

        Returns:
            - List[Post]: 좋아요를 받은 post들을 반환
        """
        posts = post_crud.get_like_targets(db, current_user_id)

        if len(posts) == 0:
            raise HTTPException(
                status_code=status.HTTP_404_NOT_FOUND,
                detail="해당 유저가 좋아요를 한 글이 없습니다.",
            )
        else:
            return posts

    def like_post(
        self,
        db: Session,
        post_id: int,
        current_user_id: int,
    ) -> PostLike:
        """입력받은 정보를 PostLikeDB class에 전달하여 해당되는 PostLike 객체가 존재하지 않으면 새로 생성한다.
           하지만, 객체는 존재하지만 is_liked 정보가 False이면 True로 수정한다.

        Args:
            - db (Session): db session
            - like_data (dict): 이미 존재하거나 새로 생성할 PostLike 객체 정보

        Raises:
            - HTTPException (400 BAD REQUEST): 이미 is_liked 상태 값이 True인 경우
            - HTTPException (404 NOT FOUND): post_id에 해당하는 글이 없는 경우
            - HTTPException (500 INTERNAL SERVER ERROR): post 좋아요 작업에 실패한 경우

        Returns:
            - PostLike: 새로 생성되거나 변경된 PostLike 객체를 반환
        """
        self.get_post_and_handle_none(db, post_id)

        post_like_object = self.get_like(
            db,
            current_user_id,
            post_id,
        )

        if post_like_object and post_like_object.is_liked:
            raise HTTPException(
                status_code=status.HTTP_400_BAD_REQUEST,
                detail="이미 좋아요 처리된 post 입니다.",
            )

        try:
            post_crud.like(
                db,
                post_like_object,
                current_user_id,
                post_id,
            )
            return True
        except Exception:
            raise HTTPException(
                status_code=status.HTTP_500_INTERNAL_SERVER_ERROR,
                detail="post 좋아요에 실패했습니다.",
            )

    def unlike_post(
        self,
        db: Session,
        post_id: int,
        current_user_id: int,
    ) -> bool:
        """입력받은 정보를 PostLikeDB class에 전달하여 is_liked를 False로 상태 변경하여 좋아요를 취소한다.

        Args:
            - db (Session): db session
            - unlike_data (dict): PostLike 객체 정보

        Raises:
            - HTTPException (400 BAD REQUEST): 이미 is_liked 상태 값이 False이면 발생
            - HTTPException (404 NOT FOUND): post_id에 해당하는 글이 없는 경우
            - HTTPException (500 INTERNAL SERVER ERROR): post 좋아요 취소 작업에 실패하면 발생

        Returns:
            - bool: 취소 작업을 완료하면 True를 반환
        """
        self.get_post_and_handle_none(db, post_id)

        post_like_object = self.get_like(
            db,
            current_user_id,
            post_id,
        )

        if post_like_object and not post_like_object.is_liked:
            raise HTTPException(
                status_code=status.HTTP_400_BAD_REQUEST,
                detail="이미 좋아요가 취소되었습니다.",
            )

        try:
            post_crud.unlike(db, post_like_object)
            return True
        except Exception:
            raise HTTPException(
                status_code=status.HTTP_500_INTERNAL_SERVER_ERROR,
                detail="post 좋아요 취소에 실패했습니다.",
            )


post_service = PostService()<|MERGE_RESOLUTION|>--- conflicted
+++ resolved
@@ -31,12 +31,9 @@
             - HTTPException (404 NOT FOUND): post_id 에 해당되는 post를 찾지 못할 경우
 
         Returns:
-<<<<<<< HEAD
             - Post : 조회된 post를 반환
-=======
-            - User : 조회된 user를 반환
->>>>>>> 683c7d82
-        """
+        """
+
         selected_post = post_crud.get_post(
             db,
             post_id,
