--- conflicted
+++ resolved
@@ -3,14 +3,10 @@
 from fastapi.encoders import jsonable_encoder
 from sqlalchemy.orm import Session
 
-<<<<<<< HEAD
 from sns.users.model import User
 from sns.posts.model import Post, PostLike
 from sns.posts import schema
-=======
 from sns.posts.schema import PostCreate, PostUpdate
-from sns.posts.model import Post
->>>>>>> 19a1686e
 
 
 class PostDB:
@@ -18,6 +14,7 @@
         """post_id에 해당되는 post 정보를 조회한다.
 
         Args:
+            db (Session): db session
             post_id (int): 조회할 post의 id 값
 
         Returns:
@@ -32,6 +29,7 @@
         """writer_id 값에 해당되는 user가 작성한 여러 post들을 조회하여 생성날짜를 기준으로 최신순으로 정렬하여 반환한다.
 
         Args:
+            db (Session): db session
             writer_id (int): writer user의 id
             skip (int, optional): 쿼리 조회 시 건너띌 갯수. 기본 값은 0
             limit (int, optional): 쿼리 조회 시 가져올 최대 갯수. 기본 값은 100
@@ -48,17 +46,13 @@
         if skip != 0 or limit != 0:
             query = query.offset(skip).limit(limit)
 
-<<<<<<< HEAD
-    def create(self, db: Session, post_info: schema.PostCreate, writer_id: int) -> Post:
-        """주어진 post_info, writer_id 정보를 가지는 post를 생성한다.
-=======
         return query.all()
 
     def create(self, db: Session, post_data: PostCreate, writer_id: int) -> Post:
         """주어진 post_data, writer_id 정보를 가지는 post를 생성한다.
->>>>>>> 19a1686e
-
-        Args:
+
+        Args:
+            db (Session): db session
             post_data (PostCreate): 생성될 post의 content 정보
             writer_id (int): post를 생성하는 user id
 
@@ -74,15 +68,12 @@
         return new_post
 
     def update(
-<<<<<<< HEAD
-        self, db: Session, post_info: Post | int, data_to_be_updated: schema.PostUpdate
-=======
         self, db: Session, post_data: Post, data_to_be_updated: PostUpdate
->>>>>>> 19a1686e
     ) -> Post:
         """post_info에 해당되는 Post 객체를 data_to_be_updated 정보를 가지도록 수정한다.
 
         Args:
+            db (Session): db session
             post_data (Post): 수정할 post 객체 정보로, Post model 또는 id 값으로 전달된다.
             data_to_be_updated (PostUpdate): 수정 시 반영할 내용
 
@@ -108,6 +99,7 @@
         """post_to_be_deleted 해당되는 post 객체를 삭제한다.
 
         Args:
+            db (Session): db session
             post_to_be_deleted (Post): 삭제할 post 객체 정보로, Post model 또는 id 값으로 전달된다.
         """
         db.delete(post_to_be_deleted)
@@ -115,12 +107,12 @@
 
 
 class PostLikeDB:
-    def get_like(self, db: Session, model_info: schema.PostLikeBase) -> PostLike:
+    def get_like(self, db: Session, post_like_data: schema.PostLikeBase) -> PostLike:
         return (
             db.query(PostLike)
             .filter(
-                PostLike.like_target_id == model_info.like_target_id,
-                PostLike.who_like_id == model_info.who_like_id,
+                PostLike.like_target_id == post_like_data.like_target_id,
+                PostLike.who_like_id == post_like_data.who_like_id,
             )
             .first()
         )
@@ -129,6 +121,7 @@
         """like_target_id에 일치하는 post를 좋아요한 liker 유저들을 조회한다.
 
         Args:
+            db (Session): db session
             like_target_id (int): like를 받은 post의 id
 
         Returns:
@@ -139,6 +132,7 @@
             db.query(User)
             .join(User.liker)
             .filter(PostLike.like_target_id == like_target_id, PostLike.is_liked)
+            .order_by(PostLike.updated_at.desc())
             .all()
         )
 
@@ -146,6 +140,7 @@
         """who_like_id에 해당하는 user가 좋아요를 표시한 likee인 다수의 post를 조회한다.
 
         Args:
+            db (Session): db session
             who_like_id (int): 작성된 post에 좋아요를 한 user의 id
 
         Returns:
@@ -155,34 +150,40 @@
             db.query(Post)
             .join(Post.likee)
             .filter(PostLike.who_like_id == who_like_id, PostLike.is_liked)
+            .order_by(PostLike.updated_at.desc())
             .all()
         )
 
-    def like(self, db: Session, like_info: schema.PostLike) -> PostLike:
-        """like_info 를 토대로 post에 좋아요를 실행한다.
-
-        Args:
-            like_info (schema.PostLike): who_like_id, like_target_id, is_liked 값 정보
+    def like(self, db: Session, like_data: schema.PostLike) -> PostLike:
+        """like_data 를 토대로 post에 좋아요를 실행한다.
+
+        Args:
+            db (Session): db session
+            like_data (schema.PostLike): who_like_id, like_target_id, is_liked 값 정보
 
         Returns:
             PostLike: is_liked 값이 True로 생성된 PostLike 객체를 반환
         """
-        db_obj = self.get_like(db, like_info)
-
-        if db_obj is None:
-            db_obj = PostLike(**jsonable_encoder(like_info))
-
-        db.add(db_obj)
-        db.commit()
-        db.refresh(db_obj)
-
-        return db_obj
-
-    def unlike(self, db: Session, unlike_info: schema.PostUnlike) -> PostLike:
-        """like_info 를 토대로 post에 좋아요를 취소한다.
-
-        Args:
-            like_info (schema.PostLike): who_like_id, like_target_id, is_liked 값 정보
+        selected_post_like = self.get_like(db, like_data)
+
+        if selected_post_like and not selected_post_like.is_liked:
+            setattr(selected_post_like, "is_liked", like_data.is_liked)
+            new_like = selected_post_like
+        else:
+            new_like = PostLike(**like_data.dict())
+
+        db.add(new_like)
+        db.commit()
+        db.refresh(new_like)
+
+        return new_like
+
+    def unlike(self, db: Session, unlike_data: schema.PostUnlike) -> PostLike:
+        """like_data 를 토대로 post에 좋아요를 취소한다.
+
+        Args:
+            db (Session): db session
+            unlike_data (schema.PostLike): who_like_id, like_target_id, is_liked 값 정보
 
         Raises:
             ValueError: is_liked 값이 이미 False인 경우 발생되는 에러
@@ -190,21 +191,14 @@
         Returns:
             PostLike: is_liked 값이 변경된 PostLike 객체를 반환
         """
-        db_obj = self.get_like(db, unlike_info)
-
-        if not db_obj:
-            raise LookupError("해당 id 정보와 일치하는 객체 정보가 존재하지 않습니다.")
-        else:
-            if db_obj.is_liked is True:
-                setattr(db_obj, "is_liked", unlike_info.is_liked)
-
-                db.add(db_obj)
-                db.commit()
-                db.refresh(db_obj)
-
-                return db_obj
-            else:
-                raise ValueError("is_liked가 이미 False입니다.")
+        selected_like = self.get_like(db, unlike_data)
+        setattr(selected_like, "is_liked", unlike_data.is_liked)
+
+        db.add(selected_like)
+        db.commit()
+        db.refresh(selected_like)
+
+        return selected_like
 
 
 post_crud = PostDB()
