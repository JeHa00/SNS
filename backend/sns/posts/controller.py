--- conflicted
+++ resolved
@@ -4,37 +4,17 @@
 from sqlalchemy.orm import Session
 
 from sns.common.session import db
-<<<<<<< HEAD
-from sns.users.service import UserService
-from sns.users.schema import Msg
-from sns.users.model import User
-from sns.posts.schema import Post, PostCreate, PostUpdate
-from sns.posts.service import PostService
-=======
 from sns.users.schema import Msg, UserBase
 from sns.users.service import user_service
 from sns.users.model import User
 from sns.posts.schema import Post, PostCreate, PostUpdate, PostLike, PostUnlike
 from sns.posts.service import post_service, post_like_service
->>>>>>> 10653308
 from sns.posts import model
 
 
 router = APIRouter()
 
 
-<<<<<<< HEAD
-@router.get(
-    "/posts/{post_id}",
-    response_model=Post,
-    status_code=status.HTTP_200_OK,
-)
-def read_post(
-    post_id: int,
-    post_service=Depends(PostService),
-    db: Session = Depends(db.get_db),
-) -> model.Post:
-=======
 @router.get("/posts/likees", response_model=List[Post], status_code=status.HTTP_200_OK)
 def read_likees(
     current_user: User = Depends(user_service.get_current_user_verified),
@@ -129,7 +109,6 @@
 
 @router.get("/posts/{post_id}", response_model=Post, status_code=status.HTTP_200_OK)
 def read_post(post_id: int, db: Session = Depends(db.get_db)) -> model.Post:
->>>>>>> 10653308
     """post_id와 일치하는 post.id를 가진 post 정보를 읽어온다.
 
     Args:
@@ -155,8 +134,8 @@
 )
 def read_posts(
     user_id: int,
-    user_service=Depends(UserService),
-    post_service=Depends(PostService),
+    user_service=Depends(user_service),
+    post_service=Depends(post_service),
     db: Session = Depends(db.get_db),
 ) -> List[Post]:
     """user_id에 일치하는 user가 작성한 글들을 조회
@@ -195,9 +174,9 @@
 def create_post(
     user_id: int,
     data_to_be_created: PostCreate,
-    user_service=Depends(UserService),
-    post_service=Depends(PostService),
-    current_user: User = Depends(UserService.get_current_user_verified),
+    user_service=Depends(user_service),
+    post_service=Depends(post_service),
+    current_user: User = Depends(user_service.get_current_user_verified),
     db: Session = Depends(db.get_db),
 ) -> Post:
     """user_id가 현재 로그인된 user와 동일할 때 post를 생성한다.
@@ -241,9 +220,9 @@
     user_id: int,
     post_id: int,
     data_to_be_updated: PostUpdate,
-    user_service=Depends(UserService),
-    post_service=Depends(PostService),
-    current_user: User = Depends(UserService.get_current_user_verified),
+    user_service=Depends(user_service),
+    post_service=Depends(post_service),
+    current_user: User = Depends(user_service.get_current_user_verified),
     db: Session = Depends(db.get_db),
 ) -> Post:
     """user_id가 현재 user id와 동일하여 수정 권한이 있을 때 post_id에 해당되는 post를 수정한다.
@@ -290,9 +269,9 @@
 def delete_post(
     user_id: int,
     post_id: int,
-    user_service=Depends(UserService),
-    post_service=Depends(PostService),
-    current_user: User = Depends(UserService.get_current_user_verified),
+    user_service=Depends(user_service),
+    post_service=Depends(post_service),
+    current_user: User = Depends(user_service.get_current_user_verified),
     db: Session = Depends(db.get_db),
 ) -> Msg:
     """user_id가 current_user의 id와 동일할 때, 해당 post_id를 가진 post를 삭제한다.
