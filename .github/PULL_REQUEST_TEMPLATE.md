<<<<<<< HEAD
## What about is this PR? 🔍
- 개요


<br>

## Change Logic 📝

### before
- 로직 변경 전

### after
- 로직 변경 후

<br>

## To Reviewers 👂
- reviewer에게 할 말


<br>

## Related Issue Tags ✒️
- 관련 issue 또는 pull request tags를 입력 (option)
    - ex) #1


<br>

## Screenshot 📷
- (option)
=======
<!--
pr 작성 전 한 번씩 읽어주세요.

# How to write Good Commit Message
#   1. Specify the type of commit: feat, enh, bugfix, style, docs
#   2. Separate the subject from the body with a blank line
#   3. Your commit message should not contain any whitespace errors
#   4. Remove unnecessary punctuation marks
#   5. Do not end the subject line with a period
#   6. Capitalize the subject line and each paragraph
#   7. Use the imperative mood in the subject line
#   8. Use the body to explain what changes you have made and why you made them.
#   9. Do not assume the reviewer understands what the original problem was, ensure you add it.
#   10. Do not think your code is self-explanatory
#   11. Follow the commit convention defined by your team
-->

## Changes?
<!-- 이 pr 로 인해서 무엇이 변경되었는지 작성해주세요 -->

## Why we need?
<!-- 이 pr 이 왜 필요한지 작성해주세요 -->

## Test?
<!-- 어떻게 테스트했는지, 어떻게 reproduce 할 수 있는지 간단하게 작성해주세요 -->

## Anything else? (Optional)
<!-- 스크린샷, 환경 정보, 주의사항 등 필요한 추가정보가 있다면 작성해주세요. -->
>>>>>>> 444e7e8a
<|MERGE_RESOLUTION|>--- conflicted
+++ resolved
@@ -1,36 +1,3 @@
-<<<<<<< HEAD
-## What about is this PR? 🔍
-- 개요
-
-
-<br>
-
-## Change Logic 📝
-
-### before
-- 로직 변경 전
-
-### after
-- 로직 변경 후
-
-<br>
-
-## To Reviewers 👂
-- reviewer에게 할 말
-
-
-<br>
-
-## Related Issue Tags ✒️
-- 관련 issue 또는 pull request tags를 입력 (option)
-    - ex) #1
-
-
-<br>
-
-## Screenshot 📷
-- (option)
-=======
 <!--
 pr 작성 전 한 번씩 읽어주세요.
 
@@ -59,4 +26,3 @@
 
 ## Anything else? (Optional)
 <!-- 스크린샷, 환경 정보, 주의사항 등 필요한 추가정보가 있다면 작성해주세요. -->
->>>>>>> 444e7e8a
